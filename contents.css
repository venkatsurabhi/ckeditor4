/*
Copyright (c) 2003-2013, CKSource - Frederico Knabben. All rights reserved.
For licensing, see LICENSE.md or http://ckeditor.com/license
*/

body
{
	/* Font */
	font-family: sans-serif, Arial, Verdana, "Trebuchet MS";
	font-size: 12px;

	/* Text color */
	color: #333;

	/* Remove the background color to make it transparent */
	background-color: #fff;

	margin: 20px;
}

.cke_editable
{
	font-size: 13px;
	line-height: 1.6em;
}

blockquote
{
	font-style: italic;
	font-family: Georgia, Times, "Times New Roman", serif;
	padding: 2px 0;
	border-style: solid;
	border-color: #ccc;
	border-width: 0;
}

.cke_contents_ltr blockquote
{
	padding-left: 20px;
	padding-right: 8px;
	border-left-width: 5px;
}

.cke_contents_rtl blockquote
{
	padding-left: 8px;
	padding-right: 20px;
	border-right-width: 5px;
}

a
{
	color: #0782C1;
}

ol,ul,dl
{
	/* IE7: reset rtl list margin. (#7334) */
	*margin-right: 0px;
	/* preserved spaces for list items with text direction other than the list. (#6249,#8049)*/
	padding: 0 40px;
}

h1,h2,h3,h4,h5,h6
{
	font-weight: normal;
	line-height: 1.2em;
}

hr
{
	border: 0px;
	border-top: 1px solid #ccc;
}

img.right
{
	border: 1px solid #ccc;
	float: right;
	margin-left: 15px;
	padding: 5px;
}

img.left
{
	border: 1px solid #ccc;
	float: left;
	margin-right: 15px;
	padding: 5px;
}

/* #10868: We use :not() selector to exclude IE8, which crashes on img:hover style. */
:not(.ie8) img:hover
{
	opacity: .9;
	filter: alpha(opacity = 90);
}

pre
{
	white-space: pre-wrap; /* CSS 2.1 */
	word-wrap: break-word; /* IE7 */
}

<<<<<<< HEAD
.marker {
    background-color: Yellow;
}

span[lang]
{
   font-style: italic;
=======
.marker
{
	background-color: Yellow;
>>>>>>> 691247d4
}<|MERGE_RESOLUTION|>--- conflicted
+++ resolved
@@ -102,17 +102,12 @@
 	word-wrap: break-word; /* IE7 */
 }
 
-<<<<<<< HEAD
-.marker {
-    background-color: Yellow;
+.marker
+{
+	background-color: Yellow;
 }
 
 span[lang]
 {
    font-style: italic;
-=======
-.marker
-{
-	background-color: Yellow;
->>>>>>> 691247d4
 }