--- conflicted
+++ resolved
@@ -1,4 +1,4 @@
-/**
+﻿/**
  * @license Copyright (c) 2003-2015, CKSource - Frederico Knabben. All rights reserved.
  * For licensing, see LICENSE.md or http://ckeditor.com/license
  */
@@ -53,7 +53,6 @@
 				for ( var name in requestData ) {
 					var value = requestData[ name ];
 
-<<<<<<< HEAD
 					// Treating files in special way
 					if ( typeof value === 'object' && value.file ) {
 						$formData.append( name, value.file, value.name );
@@ -62,16 +61,10 @@
 						$formData.append( name, value );
 					}
 				}
+				// Append token preventing CSRF attacks.
+				$formData.append( 'ckCsrfToken', CKEDITOR.tools.getCsrfToken() );
 
 				fileLoader.xhr.send( $formData );
-=======
-				formData.append( 'upload', fileLoader.file, fileLoader.fileName );
-
-				// Append token preventing CSRF attacks.
-				formData.append( 'ckCsrfToken', CKEDITOR.tools.getCsrfToken() );
-
-				fileLoader.xhr.send( formData );
->>>>>>> b09304a7
 			}, null, null, 999 );
 
 			/**
