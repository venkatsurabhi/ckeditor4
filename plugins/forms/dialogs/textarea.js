--- conflicted
+++ resolved
@@ -105,7 +105,6 @@
 				commit: function( element ) {
 					element.$.value = element.$.defaultValue = this.getValue();
 				}
-<<<<<<< HEAD
 			},
 				{
 				id: 'required',
@@ -123,14 +122,7 @@
 					else
 						element.removeAttribute( 'required' );
 				}
-			}
-
-			]
-		}
-		]
-=======
 			} ]
 		} ]
->>>>>>> 45e0cea9
 	};
 } );