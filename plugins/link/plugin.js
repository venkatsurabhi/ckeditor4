/**
 * @license Copyright (c) 2003-2014, CKSource - Frederico Knabben. All rights reserved.
 * For licensing, see LICENSE.md or http://ckeditor.com/license
 */

CKEDITOR.plugins.add( 'link', {
	requires: 'dialog,fakeobjects',
	lang: 'af,ar,bg,bn,bs,ca,cs,cy,da,de,el,en,en-au,en-ca,en-gb,eo,es,et,eu,fa,fi,fo,fr,fr-ca,gl,gu,he,hi,hr,hu,id,is,it,ja,ka,km,ko,ku,lt,lv,mk,mn,ms,nb,nl,no,pl,pt,pt-br,ro,ru,si,sk,sl,sq,sr,sr-latn,sv,th,tr,ug,uk,vi,zh,zh-cn', // %REMOVE_LINE_CORE%
	icons: 'anchor,anchor-rtl,link,unlink', // %REMOVE_LINE_CORE%
	hidpi: true, // %REMOVE_LINE_CORE%
	onLoad: function() {
		// Add the CSS styles for anchor placeholders.
		var iconPath = CKEDITOR.getUrl( this.path + 'images' + ( CKEDITOR.env.hidpi ? '/hidpi' : '' ) + '/anchor.png' ),
			baseStyle = 'background:url(' + iconPath + ') no-repeat %1 center;border:1px dotted #00f;background-size:16px;';

		var template = '.%2 a.cke_anchor,' +
			'.%2 a.cke_anchor_empty' +
			',.cke_editable.%2 a[name]' +
			',.cke_editable.%2 a[data-cke-saved-name]' +
			'{' +
				baseStyle +
				'padding-%1:18px;' +
				// Show the arrow cursor for the anchor image (FF at least).
				'cursor:auto;' +
			'}' +
			'.%2 img.cke_anchor' +
			'{' +
				baseStyle +
				'width:16px;' +
				'min-height:15px;' +
				// The default line-height on IE.
				'height:1.15em;' +
				// Opera works better with "middle" (even if not perfect)
				'vertical-align:text-bottom;' +
			'}';

		// Styles with contents direction awareness.
		function cssWithDir( dir ) {
			return template.replace( /%1/g, dir == 'rtl' ? 'right' : 'left' ).replace( /%2/g, 'cke_contents_' + dir );
		}

		CKEDITOR.addCss( cssWithDir( 'ltr' ) + cssWithDir( 'rtl' ) );
	},

	init: function( editor ) {
		var allowed = 'a[!href]',
			required = 'a[href]';

		if ( CKEDITOR.dialog.isTabEnabled( editor, 'link', 'advanced' ) )
			allowed = allowed.replace( ']', ',accesskey,charset,dir,id,lang,name,rel,tabindex,title,type]{*}(*)' );
		if ( CKEDITOR.dialog.isTabEnabled( editor, 'link', 'target' ) )
			allowed = allowed.replace( ']', ',target,onclick]' );

		// Add the link and unlink buttons.
		editor.addCommand( 'link', new CKEDITOR.dialogCommand( 'link', {
			allowedContent: allowed,
			requiredContent: required
		} ) );
		editor.addCommand( 'anchor', new CKEDITOR.dialogCommand( 'anchor', {
			allowedContent: 'a[!name,id]',
			requiredContent: 'a[name]'
		} ) );
		editor.addCommand( 'unlink', new CKEDITOR.unlinkCommand() );
		editor.addCommand( 'removeAnchor', new CKEDITOR.removeAnchorCommand() );

		editor.setKeystroke( CKEDITOR.CTRL + 76 /*L*/, 'link' );

		if ( editor.ui.addButton ) {
			editor.ui.addButton( 'Link', {
				label: editor.lang.link.toolbar,
				command: 'link',
				toolbar: 'links,10'
			} );
			editor.ui.addButton( 'Unlink', {
				label: editor.lang.link.unlink,
				command: 'unlink',
				toolbar: 'links,20'
			} );
			editor.ui.addButton( 'Anchor', {
				label: editor.lang.link.anchor.toolbar,
				command: 'anchor',
				toolbar: 'links,30'
			} );
		}

		CKEDITOR.dialog.add( 'link', this.path + 'dialogs/link.js' );
		CKEDITOR.dialog.add( 'anchor', this.path + 'dialogs/anchor.js' );

		editor.on( 'doubleclick', function( evt ) {
			var element = CKEDITOR.plugins.link.getSelectedLink( editor ) || evt.data.element;

			if ( !element.isReadOnly() ) {
				if ( element.is( 'a' ) ) {
					evt.data.dialog = ( element.getAttribute( 'name' ) && ( !element.getAttribute( 'href' ) || !element.getChildCount() ) ) ? 'anchor' : 'link';
					editor.getSelection().selectElement( element );
				} else if ( CKEDITOR.plugins.link.tryRestoreFakeAnchor( editor, element ) )
					evt.data.dialog = 'anchor';
			}
		} );

		// If the "menu" plugin is loaded, register the menu items.
		if ( editor.addMenuItems ) {
			editor.addMenuItems( {
				anchor: {
					label: editor.lang.link.anchor.menu,
					command: 'anchor',
					group: 'anchor',
					order: 1
				},

				removeAnchor: {
					label: editor.lang.link.anchor.remove,
					command: 'removeAnchor',
					group: 'anchor',
					order: 5
				},

				link: {
					label: editor.lang.link.menu,
					command: 'link',
					group: 'link',
					order: 1
				},

				unlink: {
					label: editor.lang.link.unlink,
					command: 'unlink',
					group: 'link',
					order: 5
				}
			} );
		}

		// If the "contextmenu" plugin is loaded, register the listeners.
		if ( editor.contextMenu ) {
			editor.contextMenu.addListener( function( element, selection ) {
				if ( !element || element.isReadOnly() )
					return null;

				var anchor = CKEDITOR.plugins.link.tryRestoreFakeAnchor( editor, element );

				if ( !anchor && !( anchor = CKEDITOR.plugins.link.getSelectedLink( editor ) ) )
					return null;

				var menu = {};

				if ( anchor.getAttribute( 'href' ) && anchor.getChildCount() )
					menu = { link: CKEDITOR.TRISTATE_OFF, unlink: CKEDITOR.TRISTATE_OFF };

				if ( anchor && anchor.hasAttribute( 'name' ) )
					menu.anchor = menu.removeAnchor = CKEDITOR.TRISTATE_OFF;

				return menu;
			} );
		}
	},

	afterInit: function( editor ) {
		// Empty anchors upcasting to fake objects.
		editor.dataProcessor.dataFilter.addRules( {
			elements: {
				a: function( element ) {
					if ( !element.attributes.name )
						return null;

					if ( !element.children.length )
						return editor.createFakeParserElement( element, 'cke_anchor', 'anchor' );

					return null;
				}
			}
		} );

		var pathFilters = editor._.elementsPath && editor._.elementsPath.filters;
		if ( pathFilters ) {
			pathFilters.push( function( element, name ) {
				if ( name == 'a' ) {
					if ( CKEDITOR.plugins.link.tryRestoreFakeAnchor( editor, element ) || ( element.getAttribute( 'name' ) && ( !element.getAttribute( 'href' ) || !element.getChildCount() ) ) )
						return 'anchor';
				}
			} );
		}
	}
} );

/**
 * Set of Link plugin helpers.
 *
 * @class
 * @singleton
 */
CKEDITOR.plugins.link = {
	/**
	 * Get the surrounding link element of the current selection.
	 *
	 *		CKEDITOR.plugins.link.getSelectedLink( editor );
	 *
	 *		// The following selections will all return the link element.
	 *
	 *		<a href="#">li^nk</a>
	 *		<a href="#">[link]</a>
	 *		text[<a href="#">link]</a>
	 *		<a href="#">li[nk</a>]
	 *		[<b><a href="#">li]nk</a></b>]
	 *		[<a href="#"><b>li]nk</b></a>
	 *
	 * @since 3.2.1
	 * @param {CKEDITOR.editor} editor
	 */
	getSelectedLink: function( editor ) {
		var selection = editor.getSelection();
		var selectedElement = selection.getSelectedElement();
		if ( selectedElement && selectedElement.is( 'a' ) )
			return selectedElement;

		var range = selection.getRanges()[ 0 ];

		if ( range ) {
			range.shrink( CKEDITOR.SHRINK_TEXT );
			return editor.elementPath( range.getCommonAncestor() ).contains( 'a', 1 );
		}
		return null;
	},

	/**
	 * Collects anchors available in the editor (i.e. used by the Link plugin).
	 * Note that the scope of search is different for inline (the "global" document) and
	 * classic (`iframe`-based) editors (the "inner" document).
	 *
	 * @since 4.3.3
	 * @param {CKEDITOR.editor} editor
	 * @returns {CKEDITOR.dom.element[]} An array of anchor elements.
	 */
	getEditorAnchors: function( editor ) {
		var editable = editor.editable(),

			// The scope of search for anchors is the entire document for inline editors
			// and editor's editable for classic editor/divarea (#11359).
			scope = ( editable.isInline() && !editor.plugins.divarea ) ? editor.document : editable,

			links = scope.getElementsByTag( 'a' ),
			imgs = scope.getElementsByTag( 'img' ),
			anchors = [],
			i = 0,
			item;

		// Retrieve all anchors within the scope.
		while ( ( item = links.getItem( i++ ) ) ) {
			if ( item.data( 'cke-saved-name' ) || item.hasAttribute( 'name' ) ) {
				anchors.push( {
					name: item.data( 'cke-saved-name' ) || item.getAttribute( 'name' ),
					id: item.getAttribute( 'id' )
				} );
			}
		}
		// Retrieve all "fake anchors" within the scope.
		i = 0;

		while ( ( item = imgs.getItem( i++ ) ) ) {
			if ( ( item = this.tryRestoreFakeAnchor( editor, item ) ) ) {
				anchors.push( {
					name: item.getAttribute( 'name' ),
					id: item.getAttribute( 'id' )
				} );
			}
		}

		return anchors;
	},

	/**
<<<<<<< HEAD
	* Opera and WebKit don't make it possible to select empty anchors. Fake
	* elements must be used for them.
	*
	* @readonly
	* @deprecated 4.3.3 It is set to `true` on every browser.
	* @property {Boolean}
	*/
	fakeAnchor: true,

	/**
	* For browsers that don't support CSS3 `a[name]:empty()`, note IE9 is included because of #7783.
	*
	* @readonly
	* @deprecated 4.3.3 It is set to `false` on every browser.
	* @property {Boolean} synAnchorSelector
	*/

	/**
	* For browsers that have editing issue with empty anchor.
	*
	* @readonly
	* @deprecated 4.3.3 It is set to `false` on every browser.
	* @property {Boolean} emptyAnchorFix
	*/
=======
	 * Opera and WebKit do not make it possible to select empty anchors. Fake
	 * elements must be used for them.
	 *
	 * @readonly
	 * @property {Boolean}
	 */
	fakeAnchor: CKEDITOR.env.opera || CKEDITOR.env.webkit,

	/**
	 * For browsers that do not support CSS3 `a[name]:empty()`. Note that IE9 is included because of #7783.
	 *
	 * @readonly
	 * @property {Boolean}
	 */
	synAnchorSelector: CKEDITOR.env.ie,

	/**
	 * For browsers that have editing issues with an empty anchor.
	 *
	 * @readonly
	 * @property {Boolean}
	 */
	emptyAnchorFix: CKEDITOR.env.ie && CKEDITOR.env.version < 8,
>>>>>>> 7841b026

	/**
	 * Returns an element representing a real anchor restored from a fake anchor.
	 * 
	 * @param {CKEDITOR.editor} editor
	 * @param {CKEDITOR.dom.element} element
	 * @returns {CKEDITOR.dom.element} Restored anchor element or nothing if the 
	 * passed element was not a fake anchor.
	 */
	tryRestoreFakeAnchor: function( editor, element ) {
		if ( element && element.data( 'cke-real-element-type' ) && element.data( 'cke-real-element-type' ) == 'anchor' ) {
			var link = editor.restoreRealElement( element );
			if ( link.data( 'cke-saved-name' ) )
				return link;
		}
	}
};

// TODO Much probably there's no need to expose these as public objects.

CKEDITOR.unlinkCommand = function() {};
CKEDITOR.unlinkCommand.prototype = {
	exec: function( editor ) {
		var style = new CKEDITOR.style( { element: 'a', type: CKEDITOR.STYLE_INLINE, alwaysRemoveElement: 1 } );
		editor.removeStyle( style );
	},

	refresh: function( editor, path ) {
		// Despite our initial hope, document.queryCommandEnabled() does not work
		// for this in Firefox. So we must detect the state by element paths.

		var element = path.lastElement && path.lastElement.getAscendant( 'a', true );

		if ( element && element.getName() == 'a' && element.getAttribute( 'href' ) && element.getChildCount() )
			this.setState( CKEDITOR.TRISTATE_OFF );
		else
			this.setState( CKEDITOR.TRISTATE_DISABLED );
	},

	contextSensitive: 1,
	startDisabled: 1,
	requiredContent: 'a[href]'
};

CKEDITOR.removeAnchorCommand = function() {};
CKEDITOR.removeAnchorCommand.prototype = {
	exec: function( editor ) {
		var sel = editor.getSelection(),
			bms = sel.createBookmarks(),
			anchor;
		if ( sel && ( anchor = sel.getSelectedElement() ) && ( !anchor.getChildCount() ? CKEDITOR.plugins.link.tryRestoreFakeAnchor( editor, anchor ) : anchor.is( 'a' ) ) )
			anchor.remove( 1 );
		else {
			if ( ( anchor = CKEDITOR.plugins.link.getSelectedLink( editor ) ) ) {
				if ( anchor.hasAttribute( 'href' ) ) {
					anchor.removeAttributes( { name: 1, 'data-cke-saved-name': 1 } );
					anchor.removeClass( 'cke_anchor' );
				} else
					anchor.remove( 1 );
			}
		}
		sel.selectBookmarks( bms );
	},
	requiredContent: 'a[name]'
};

CKEDITOR.tools.extend( CKEDITOR.config, {
	/**
	 * Whether to show the Advanced tab in the Link dialog window.
	 *
	 * @cfg {Boolean} [linkShowAdvancedTab=true]
	 * @member CKEDITOR.config
	 */
	linkShowAdvancedTab: true,

	/**
	 * Whether to show the Target tab in the Link dialog window.
	 *
	 * @cfg {Boolean} [linkShowTargetTab=true]
	 * @member CKEDITOR.config
	 */
	linkShowTargetTab: true
} );<|MERGE_RESOLUTION|>--- conflicted
+++ resolved
@@ -269,63 +269,37 @@
 	},
 
 	/**
-<<<<<<< HEAD
-	* Opera and WebKit don't make it possible to select empty anchors. Fake
-	* elements must be used for them.
-	*
-	* @readonly
-	* @deprecated 4.3.3 It is set to `true` on every browser.
-	* @property {Boolean}
-	*/
-	fakeAnchor: true,
-
-	/**
-	* For browsers that don't support CSS3 `a[name]:empty()`, note IE9 is included because of #7783.
-	*
-	* @readonly
-	* @deprecated 4.3.3 It is set to `false` on every browser.
-	* @property {Boolean} synAnchorSelector
-	*/
-
-	/**
-	* For browsers that have editing issue with empty anchor.
-	*
-	* @readonly
-	* @deprecated 4.3.3 It is set to `false` on every browser.
-	* @property {Boolean} emptyAnchorFix
-	*/
-=======
 	 * Opera and WebKit do not make it possible to select empty anchors. Fake
 	 * elements must be used for them.
 	 *
 	 * @readonly
+	 * @deprecated 4.3.3 It is set to `true` on every browser.
 	 * @property {Boolean}
 	 */
-	fakeAnchor: CKEDITOR.env.opera || CKEDITOR.env.webkit,
+	fakeAnchor: true,
 
 	/**
 	 * For browsers that do not support CSS3 `a[name]:empty()`. Note that IE9 is included because of #7783.
 	 *
 	 * @readonly
-	 * @property {Boolean}
-	 */
-	synAnchorSelector: CKEDITOR.env.ie,
+	 * @deprecated 4.3.3 It is set to `false` on every browser.
+	 * @property {Boolean} synAnchorSelector
+	 */
 
 	/**
 	 * For browsers that have editing issues with an empty anchor.
 	 *
 	 * @readonly
-	 * @property {Boolean}
-	 */
-	emptyAnchorFix: CKEDITOR.env.ie && CKEDITOR.env.version < 8,
->>>>>>> 7841b026
+	 * @deprecated 4.3.3 It is set to `false` on every browser.
+	 * @property {Boolean} emptyAnchorFix
+	 */
 
 	/**
 	 * Returns an element representing a real anchor restored from a fake anchor.
-	 * 
+	 *
 	 * @param {CKEDITOR.editor} editor
 	 * @param {CKEDITOR.dom.element} element
-	 * @returns {CKEDITOR.dom.element} Restored anchor element or nothing if the 
+	 * @returns {CKEDITOR.dom.element} Restored anchor element or nothing if the
 	 * passed element was not a fake anchor.
 	 */
 	tryRestoreFakeAnchor: function( editor, element ) {
