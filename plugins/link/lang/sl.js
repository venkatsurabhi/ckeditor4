/*
Copyright (c) 2003-2016, CKSource - Frederico Knabben. All rights reserved.
For licensing, see LICENSE.md or http://ckeditor.com/license
*/
CKEDITOR.plugins.setLang( 'link', 'sl', {
	acccessKey: 'Tipka za dostop',
	advanced: 'Napredno',
	advisoryContentType: 'Predlagana vrsta vsebine',
	advisoryTitle: 'Predlagani naslov',
	anchor: {
		toolbar: 'Sidro',
		menu: 'Uredi sidro',
		title: 'Lastnosti sidra',
		name: 'Ime sidra',
		errorName: 'Prosimo, vnesite ime sidra',
		remove: 'Odstrani sidro'
	},
	anchorId: 'Po ID-ju elementa',
<<<<<<< HEAD
	anchorName: 'Po imenu zaznamka',
	charset: 'Kodna tabela povezanega vira',
	cssClasses: 'Razred stilne predloge',
	download: 'Force Download', // MISSING
	emailAddress: 'Elektronski naslov',
	emailBody: 'Vsebina sporočila',
	emailSubject: 'Predmet sporočila',
=======
	anchorName: 'Po imenu sidra',
	charset: 'Nabor znakov povezanega vira',
	cssClasses: 'Razredi slogovne predloge',
	displayText: 'Display Text', // MISSING
	emailAddress: 'E-poštni naslov',
	emailBody: 'Telo sporočila',
	emailSubject: 'Zadeva sporočila',
>>>>>>> 3355d766
	id: 'Id',
	info: 'Podatki o povezavi',
	langCode: 'Koda jezika',
	langDir: 'Smer jezika',
	langDirLTR: 'Od leve proti desni (LTR)',
	langDirRTL: 'Od desne proti levi (RTL)',
	menu: 'Uredi povezavo',
	name: 'Ime',
	noAnchors: '(V tem dokumentu ni sider)',
	noEmail: 'Vnesite e-poštni naslov',
	noUrl: 'Vnesite URL povezave',
	other: '<drugo>',
	popupDependent: 'Podokno (Netscape)',
	popupFeatures: 'Značilnosti pojavnega okna',
	popupFullScreen: 'Celozaslonsko (IE)',
	popupLeft: 'Lega levo',
	popupLocationBar: 'Naslovna vrstica',
	popupMenuBar: 'Menijska vrstica',
	popupResizable: 'Spremenljive velikosti',
	popupScrollBars: 'Drsniki',
	popupStatusBar: 'Vrstica stanja',
	popupToolbar: 'Orodna vrstica',
	popupTop: 'Lega na vrhu',
	rel: 'Odnos',
	selectAnchor: 'Izberite sidro',
	styles: 'Slog',
	tabIndex: 'Številka tabulatorja',
	target: 'Cilj',
	targetFrame: '<okvir>',
	targetFrameName: 'Ime ciljnega okvirja',
	targetPopup: '<pojavno okno>',
	targetPopupName: 'Ime pojavnega okna',
	title: 'Povezava',
	toAnchor: 'Sidro na tej strani',
	toEmail: 'E-pošta',
	toUrl: 'URL',
	toolbar: 'Vstavi/uredi povezavo',
	type: 'Vrsta povezave',
	unlink: 'Odstrani povezavo',
	upload: 'Naloži'
} );<|MERGE_RESOLUTION|>--- conflicted
+++ resolved
@@ -1,4 +1,4 @@
-/*
+﻿/*
 Copyright (c) 2003-2016, CKSource - Frederico Knabben. All rights reserved.
 For licensing, see LICENSE.md or http://ckeditor.com/license
 */
@@ -16,23 +16,14 @@
 		remove: 'Odstrani sidro'
 	},
 	anchorId: 'Po ID-ju elementa',
-<<<<<<< HEAD
-	anchorName: 'Po imenu zaznamka',
-	charset: 'Kodna tabela povezanega vira',
-	cssClasses: 'Razred stilne predloge',
-	download: 'Force Download', // MISSING
-	emailAddress: 'Elektronski naslov',
-	emailBody: 'Vsebina sporočila',
-	emailSubject: 'Predmet sporočila',
-=======
 	anchorName: 'Po imenu sidra',
 	charset: 'Nabor znakov povezanega vira',
 	cssClasses: 'Razredi slogovne predloge',
+	download: 'Force Download', // MISSING
 	displayText: 'Display Text', // MISSING
 	emailAddress: 'E-poštni naslov',
 	emailBody: 'Telo sporočila',
 	emailSubject: 'Zadeva sporočila',
->>>>>>> 3355d766
 	id: 'Id',
 	info: 'Podatki o povezavi',
 	langCode: 'Koda jezika',
