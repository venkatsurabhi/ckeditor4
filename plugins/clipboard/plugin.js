﻿/**
 * @license Copyright (c) 2003-2017, CKSource - Frederico Knabben. All rights reserved.
 * For licensing, see LICENSE.md or http://ckeditor.com/license
 */

/**
 * @ignore
 * File overview: Clipboard support.
 */

//
// COPY & PASTE EXECUTION FLOWS:
// -- CTRL+C
//		* if ( isCustomCopyCutSupported )
//			* dataTransfer.setData( 'text/html', getSelectedHtml )
//		* else
//			* browser's default behavior
// -- CTRL+X
//		* listen onKey (onkeydown)
//		* fire 'saveSnapshot' on editor
//		* if ( isCustomCopyCutSupported )
//			* dataTransfer.setData( 'text/html', getSelectedHtml )
//			* extractSelectedHtml // remove selected contents
//		* else
//			* browser's default behavior
//		* deferred second 'saveSnapshot' event
// -- CTRL+V
//		* listen onKey (onkeydown)
//		* simulate 'beforepaste' for non-IEs on editable
//		* listen 'onpaste' on editable ('onbeforepaste' for IE)
//		* fire 'beforePaste' on editor
//		* if ( !canceled && ( htmlInDataTransfer || !external paste) && dataTransfer is not empty ) getClipboardDataByPastebin
//		* fire 'paste' on editor
//		* !canceled && fire 'afterPaste' on editor
// -- Copy command
//		* tryToCutCopy
//			* execCommand
//		* !success && notification
// -- Cut command
//		* fixCut
//		* tryToCutCopy
//			* execCommand
//		* !success && notification
// -- Paste command
//		* fire 'paste' on editable ('beforepaste' for IE)
//		* !canceled && execCommand 'paste'
// -- Paste from native context menu & menubar
//		(Fx & Webkits are handled in 'paste' default listener.
//		Opera cannot be handled at all because it doesn't fire any events
//		Special treatment is needed for IE, for which is this part of doc)
//		* listen 'onpaste'
//		* cancel native event
//		* fire 'beforePaste' on editor
//		* if ( !canceled && ( htmlInDataTransfer || !external paste) && dataTransfer is not empty ) getClipboardDataByPastebin
//		* execIECommand( 'paste' ) -> this fires another 'paste' event, so cancel it
//		* fire 'paste' on editor
//		* !canceled && fire 'afterPaste' on editor
//
//
// PASTE EVENT - PREPROCESSING:
// -- Possible dataValue types: auto, text, html.
// -- Possible dataValue contents:
//		* text (possible \n\r)
//		* htmlified text (text + br,div,p - no presentational markup & attrs - depends on browser)
//		* html
// -- Possible flags:
//		* htmlified - if true then content is a HTML even if no markup inside. This flag is set
//			for content from editable pastebins, because they 'htmlify' pasted content.
//
// -- Type: auto:
//		* content: htmlified text ->	filter, unify text markup (brs, ps, divs), set type: text
//		* content: html ->				filter, set type: html
// -- Type: text:
//		* content: htmlified text ->	filter, unify text markup
//		* content: html ->				filter, strip presentational markup, unify text markup
// -- Type: html:
//		* content: htmlified text ->	filter, unify text markup
//		* content: html ->				filter
//
// -- Phases:
//		* if dataValue is empty copy data from dataTransfer to dataValue (priority 1)
//		* filtering (priorities 3-5) - e.g. pastefromword filters
//		* content type sniffing (priority 6)
//		* markup transformations for text (priority 6)
//
// DRAG & DROP EXECUTION FLOWS:
// -- Drag
//		* save to the global object:
//			* drag timestamp (with 'cke-' prefix),
//			* selected html,
//			* drag range,
//			* editor instance.
//		* put drag timestamp into event.dataTransfer.text
// -- Drop
//		* if events text == saved timestamp && editor == saved editor
//			internal drag & drop occurred
//			* getRangeAtDropPosition
//			* create bookmarks for drag and drop ranges starting from the end of the document
//			* dragRange.deleteContents()
//			* fire 'paste' with saved html and drop range
//		* if events text == saved timestamp && editor != saved editor
//			cross editor drag & drop occurred
//			* getRangeAtDropPosition
//			* fire 'paste' with saved html
//			* dragRange.deleteContents()
//			* FF: refreshCursor on afterPaste
//		* if events text != saved timestamp
//			drop form external source occurred
//			* getRangeAtDropPosition
//			* if event contains html data then fire 'paste' with html
//			* else if event contains text data then fire 'paste' with encoded text
//			* FF: refreshCursor on afterPaste

'use strict';

( function() {
	// Register the plugin.
	CKEDITOR.plugins.add( 'clipboard', {
		requires: 'notification',
		// jscs:disable maximumLineLength
		lang: 'af,ar,az,bg,bn,bs,ca,cs,cy,da,de,de-ch,el,en,en-au,en-ca,en-gb,eo,es,et,eu,fa,fi,fo,fr,fr-ca,gl,gu,he,hi,hr,hu,id,is,it,ja,ka,km,ko,ku,lt,lv,mk,mn,ms,nb,nl,no,oc,pl,pt,pt-br,ro,ru,si,sk,sl,sq,sr,sr-latn,sv,th,tr,tt,ug,uk,vi,zh,zh-cn', // %REMOVE_LINE_CORE%
		// jscs:enable maximumLineLength
		icons: 'copy,copy-rtl,cut,cut-rtl,paste,paste-rtl', // %REMOVE_LINE_CORE%
		hidpi: true, // %REMOVE_LINE_CORE%
		init: function( editor ) {
			var filterType,
				filtersFactory = filtersFactoryFactory();

			if ( editor.config.forcePasteAsPlainText ) {
				filterType = 'plain-text';
			} else if ( editor.config.pasteFilter ) {
				filterType = editor.config.pasteFilter;
			}
			// On Webkit the pasteFilter defaults 'semantic-content' because pasted data is so terrible
			// that it must be always filtered.
			else if ( CKEDITOR.env.webkit && !( 'pasteFilter' in editor.config ) ) {
				filterType = 'semantic-content';
			}

			editor.pasteFilter = filtersFactory.get( filterType );

			initPasteClipboard( editor );
			initDragDrop( editor );

			// Convert image file (if present) to base64 string for Firefox and Chrome on Mac and for Firefox on Windows.
			// Do it as the first step as the conversion is asynchronous and should hold all further paste processing.
			if ( CKEDITOR.env.gecko || ( !CKEDITOR.env.windows && CKEDITOR.env.chrome ) ) {
				var supportedImageTypes = [ 'image/png', 'image/jpeg', 'image/gif' ],
					latestId;

				editor.on( 'paste', function( evt ) {
					var dataObj = evt.data,
						data = dataObj.dataValue,
						dataTransfer = dataObj.dataTransfer;
<<<<<<< HEAD
					// If data empty check for image content inside data transfer. #16705
=======

					// If data empty check for image content inside data transfer. http://dev.ckeditor.com/ticket/16705
>>>>>>> 8deb98b7
					if ( !data && dataObj.method == 'paste' && dataTransfer && dataTransfer.getFilesCount() == 1 && latestId != dataTransfer.id ) {
						var file = dataTransfer.getFile( 0 );

						if ( CKEDITOR.tools.indexOf( supportedImageTypes, file.type ) != -1 ) {
							var fileReader = new FileReader();

							// Convert image file to img tag with base64 image.
							fileReader.addEventListener( 'load', function() {
								evt.data.dataValue = '<img src="' + fileReader.result + '" />';
								editor.fire( 'paste', evt.data );
							}, false );

							// Proceed with normal flow if reading file was aborted.
							fileReader.addEventListener( 'abort', function() {
								editor.fire( 'paste', evt.data );
							}, false );

							// Proceed with normal flow if reading file failed.
							fileReader.addEventListener( 'error', function() {
								editor.fire( 'paste', evt.data );
							}, false );

							fileReader.readAsDataURL( file );

							latestId = dataObj.dataTransfer.id;

							evt.stop();
						}
					}
				}, null, null, 1 );
			}

			editor.on( 'paste', function( evt ) {
				// Init `dataTransfer` if `paste` event was fired without it, so it will be always available.
				if ( !evt.data.dataTransfer ) {
					evt.data.dataTransfer = new CKEDITOR.plugins.clipboard.dataTransfer();
				}

				// If dataValue is already set (manually or by paste bin), so do not override it.
				if ( evt.data.dataValue ) {
					return;
				}

				var dataTransfer = evt.data.dataTransfer,
					// IE support only text data and throws exception if we try to get html data.
					// This html data object may also be empty if we drag content of the textarea.
					value = dataTransfer.getData( 'text/html' );

				if ( value ) {
					evt.data.dataValue = value;
					evt.data.type = 'html';
				} else {
					// Try to get text data otherwise.
					value = dataTransfer.getData( 'text/plain' );

					if ( value ) {
						evt.data.dataValue = editor.editable().transformPlainTextToHtml( value );
						evt.data.type = 'text';
					}
				}
			}, null, null, 1 );

			editor.on( 'paste', function( evt ) {
				var data = evt.data.dataValue,
					blockElements = CKEDITOR.dtd.$block;

				// Filter webkit garbage.
				if ( data.indexOf( 'Apple-' ) > -1 ) {
					// Replace special webkit's &nbsp; with simple space, because webkit
					// produces them even for normal spaces.
					data = data.replace( /<span class="Apple-converted-space">&nbsp;<\/span>/gi, ' ' );

					// Strip <span> around white-spaces when not in forced 'html' content type.
					// This spans are created only when pasting plain text into Webkit,
					// but for safety reasons remove them always.
					if ( evt.data.type != 'html' ) {
						data = data.replace( /<span class="Apple-tab-span"[^>]*>([^<]*)<\/span>/gi, function( all, spaces ) {
							// Replace tabs with 4 spaces like Fx does.
							return spaces.replace( /\t/g, '&nbsp;&nbsp; &nbsp;' );
						} );
					}

					// This br is produced only when copying & pasting HTML content.
					if ( data.indexOf( '<br class="Apple-interchange-newline">' ) > -1 ) {
						evt.data.startsWithEOL = 1;
						evt.data.preSniffing = 'html'; // Mark as not text.
						data = data.replace( /<br class="Apple-interchange-newline">/, '' );
					}

					// Remove all other classes.
					data = data.replace( /(<[^>]+) class="Apple-[^"]*"/gi, '$1' );
				}

				// Strip editable that was copied from inside. (http://dev.ckeditor.com/ticket/9534)
				if ( data.match( /^<[^<]+cke_(editable|contents)/i ) ) {
					var tmp,
						editable_wrapper,
						wrapper = new CKEDITOR.dom.element( 'div' );

					wrapper.setHtml( data );
					// Verify for sure and check for nested editor UI parts. (http://dev.ckeditor.com/ticket/9675)
					while ( wrapper.getChildCount() == 1 &&
							( tmp = wrapper.getFirst() ) &&
							tmp.type == CKEDITOR.NODE_ELEMENT &&	// Make sure first-child is element.
							( tmp.hasClass( 'cke_editable' ) || tmp.hasClass( 'cke_contents' ) ) ) {
						wrapper = editable_wrapper = tmp;
					}

					// If editable wrapper was found strip it and bogus <br> (added on FF).
					if ( editable_wrapper )
						data = editable_wrapper.getHtml().replace( /<br>$/i, '' );
				}

				if ( CKEDITOR.env.ie ) {
					// &nbsp; <p> -> <p> (br.cke-pasted-remove will be removed later)
					data = data.replace( /^&nbsp;(?: |\r\n)?<(\w+)/g, function( match, elementName ) {
						if ( elementName.toLowerCase() in blockElements ) {
							evt.data.preSniffing = 'html'; // Mark as not a text.
							return '<' + elementName;
						}
						return match;
					} );
				} else if ( CKEDITOR.env.webkit ) {
					// </p><div><br></div> -> </p><br>
					// We don't mark br, because this situation can happen for htmlified text too.
					data = data.replace( /<\/(\w+)><div><br><\/div>$/, function( match, elementName ) {
						if ( elementName in blockElements ) {
							evt.data.endsWithEOL = 1;
							return '</' + elementName + '>';
						}
						return match;
					} );
				} else if ( CKEDITOR.env.gecko ) {
					// Firefox adds bogus <br> when user pasted text followed by space(s).
					data = data.replace( /(\s)<br>$/, '$1' );
				}

				evt.data.dataValue = data;
			}, null, null, 3 );

			editor.on( 'paste', function( evt ) {
				var dataObj = evt.data,
					type = editor._.nextPasteType || dataObj.type,
					data = dataObj.dataValue,
					trueType,
					// Default is 'html'.
					defaultType = editor.config.clipboard_defaultContentType || 'html',
					transferType = dataObj.dataTransfer.getTransferType( editor );

				// If forced type is 'html' we don't need to know true data type.
				if ( type == 'html' || dataObj.preSniffing == 'html' ) {
					trueType = 'html';
				} else {
					trueType = recogniseContentType( data );
				}

				delete editor._.nextPasteType;

				// Unify text markup.
				if ( trueType == 'htmlifiedtext' ) {
					data = htmlifiedTextHtmlification( editor.config, data );
				}

				// Strip presentational markup & unify text markup.
				// Forced plain text.
				// Note: we do not check dontFilter option in this case, because forcePAPT was implemented
				// before pasteFilter and pasteFilter is automatically used on Webkit&Blink since 4.5, so
				// forcePAPT should have priority as it had before 4.5.
				if ( type == 'text' && trueType == 'html' ) {
					data = filterContent( editor, data, filtersFactory.get( 'plain-text' ) );
				}
				// External paste and pasteFilter exists and filtering isn't disabled.
				else if ( transferType == CKEDITOR.DATA_TRANSFER_EXTERNAL && editor.pasteFilter && !dataObj.dontFilter ) {
					data = filterContent( editor, data, editor.pasteFilter );
				}

				if ( dataObj.startsWithEOL ) {
					data = '<br data-cke-eol="1">' + data;
				}
				if ( dataObj.endsWithEOL ) {
					data += '<br data-cke-eol="1">';
				}

				if ( type == 'auto' ) {
					type = ( trueType == 'html' || defaultType == 'html' ) ? 'html' : 'text';
				}

				dataObj.type = type;
				dataObj.dataValue = data;
				delete dataObj.preSniffing;
				delete dataObj.startsWithEOL;
				delete dataObj.endsWithEOL;
			}, null, null, 6 );

			// Inserts processed data into the editor at the end of the
			// events chain.
			editor.on( 'paste', function( evt ) {
				var data = evt.data;

				if ( data.dataValue ) {
					editor.insertHtml( data.dataValue, data.type, data.range );

					// Defer 'afterPaste' so all other listeners for 'paste' will be fired first.
					// Fire afterPaste only if paste inserted some HTML.
					setTimeout( function() {
						editor.fire( 'afterPaste' );
					}, 0 );
				}
			}, null, null, 1000 );
		}
	} );

	function firePasteEvents( editor, data, withBeforePaste ) {
		if ( !data.type ) {
			data.type = 'auto';
		}

		if ( withBeforePaste ) {
			// Fire 'beforePaste' event so clipboard flavor get customized
			// by other plugins.
			if ( editor.fire( 'beforePaste', data ) === false )
				return false; // Event canceled
		}

		// Do not fire paste if there is no data (dataValue and dataTranfser are empty).
		// This check should be done after firing 'beforePaste' because for native paste
		// 'beforePaste' is by default fired even for empty clipboard.
		if ( !data.dataValue && data.dataTransfer.isEmpty() ) {
			return false;
		}

		if ( !data.dataValue ) {
			data.dataValue = '';
		}

		// Because of FF bug we need to use this hack, otherwise cursor is hidden
		// or it is not possible to move it (http://dev.ckeditor.com/ticket/12420).
		// Also, check that editor.toolbox exists, because the toolbar plugin might not be loaded (http://dev.ckeditor.com/ticket/13305).
		if ( CKEDITOR.env.gecko && data.method == 'drop' && editor.toolbox ) {
			editor.once( 'afterPaste', function() {
				editor.toolbox.focus();
			} );
		}

		return editor.fire( 'paste', data );
	}

	function initPasteClipboard( editor ) {
		var clipboard = CKEDITOR.plugins.clipboard,
			preventBeforePasteEvent = 0,
			preventPasteEvent = 0,
			inReadOnly = 0;

		addListeners();
		addButtonsCommands();

		/**
		 * Gets clipboard data by directly accessing the clipboard (IE only).
		 *
		 *		editor.getClipboardData( function( data ) {
		 *			if ( data )
		 *				alert( data.type + ' ' + data.dataValue );
		 *		} );
		 *
		 * @member CKEDITOR.editor
		 * @param {Function/Object} callbackOrOptions For function, see the `callback` parameter documentation. The object was used before 4.7.0 with the `title` property, to set the paste dialog's title.
		 * @param {Function} callback A function that will be executed with the `data` property of the
		 * {@link CKEDITOR.editor#event-paste paste event} or `null` if none of the capturing methods succeeded.
		 * Since 4.7.0 the `callback` should be provided as a first argument, just like in the example above. This parameter will be removed in
		 * an upcoming major release.
		 */
		editor.getClipboardData = function( callbackOrOptions, callback ) {
			// Options are optional - args shift.
			if ( !callback ) {
				callback = callbackOrOptions;
				callbackOrOptions = null;
			}

			// Listen with maximum priority to handle content before everyone else.
			// This callback will handle paste event that will be fired if direct
			// access to the clipboard succeed in IE.
			editor.on( 'paste', onPaste, null, null, 0 );

			// If command didn't succeed (only IE allows to access clipboard and only if
			// user agrees) invoke callback with null, meaning that paste is not blocked.
			if ( getClipboardDataDirectly() === false ) {
				// Direct access to the clipboard wasn't successful so remove listener.
				editor.removeListener( 'paste', onPaste );

				callback( null );
			}

			function onPaste( evt ) {
				evt.removeListener();
				evt.cancel();
				callback( evt.data );
			}
		};

		function addButtonsCommands() {
			addButtonCommand( 'Cut', 'cut', createCutCopyCmd( 'cut' ), 10, 1 );
			addButtonCommand( 'Copy', 'copy', createCutCopyCmd( 'copy' ), 20, 4 );
			addButtonCommand( 'Paste', 'paste', createPasteCmd(), 30, 8 );

			function addButtonCommand( buttonName, commandName, command, toolbarOrder, ctxMenuOrder ) {
				var lang = editor.lang.clipboard[ commandName ];

				editor.addCommand( commandName, command );
				editor.ui.addButton && editor.ui.addButton( buttonName, {
					label: lang,
					command: commandName,
					toolbar: 'clipboard,' + toolbarOrder
				} );

				// If the "menu" plugin is loaded, register the menu item.
				if ( editor.addMenuItems ) {
					editor.addMenuItem( commandName, {
						label: lang,
						command: commandName,
						group: 'clipboard',
						order: ctxMenuOrder
					} );
				}
			}
		}

		function addListeners() {
			editor.on( 'key', onKey );
			editor.on( 'contentDom', addPasteListenersToEditable );

			// For improved performance, we're checking the readOnly state on selectionChange instead of hooking a key event for that.
			editor.on( 'selectionChange', function( evt ) {
				inReadOnly = evt.data.selection.getRanges()[ 0 ].checkReadOnly();
				setToolbarStates();
			} );

			// If the "contextmenu" plugin is loaded, register the listeners.
			if ( editor.contextMenu ) {
				editor.contextMenu.addListener( function( element, selection ) {
					inReadOnly = selection.getRanges()[ 0 ].checkReadOnly();
					return {
						cut: stateFromNamedCommand( 'cut' ),
						copy: stateFromNamedCommand( 'copy' ),
						paste: stateFromNamedCommand( 'paste' )
					};
				} );
			}
		}

		// Add events listeners to editable.
		function addPasteListenersToEditable() {
			var editable = editor.editable();

			if ( CKEDITOR.plugins.clipboard.isCustomCopyCutSupported ) {
				var initOnCopyCut = function( evt ) {
					// If user tries to cut in read-only editor, we must prevent default action. (http://dev.ckeditor.com/ticket/13872)
					if ( !editor.readOnly || evt.name != 'cut' ) {
						clipboard.initPasteDataTransfer( evt, editor );
					}
					evt.data.preventDefault();
				};

				editable.on( 'copy', initOnCopyCut );
				editable.on( 'cut', initOnCopyCut );

				// Delete content with the low priority so one can overwrite cut data.
				editable.on( 'cut', function() {
					// If user tries to cut in read-only editor, we must prevent default action. (http://dev.ckeditor.com/ticket/13872)
					if ( !editor.readOnly ) {
						editor.extractSelectedHtml();
					}
				}, null, null, 999 );
			}

			// We'll be catching all pasted content in one line, regardless of whether
			// it's introduced by a document command execution (e.g. toolbar buttons) or
			// user paste behaviors (e.g. CTRL+V).
			editable.on( clipboard.mainPasteEvent, function( evt ) {
				if ( clipboard.mainPasteEvent == 'beforepaste' && preventBeforePasteEvent ) {
					return;
				}

				// If you've just asked yourself why preventPasteEventNow() is not here, but
				// in listener for CTRL+V and exec method of 'paste' command
				// you've asked the same question we did.
				//
				// THE ANSWER:
				//
				// First thing to notice - this answer makes sense only for IE,
				// because other browsers don't listen for 'paste' event.
				//
				// What would happen if we move preventPasteEventNow() here?
				// For:
				// * CTRL+V - IE fires 'beforepaste', so we prevent 'paste' and pasteDataFromClipboard(). OK.
				// * editor.execCommand( 'paste' ) - we fire 'beforepaste', so we prevent
				//		'paste' and pasteDataFromClipboard() and doc.execCommand( 'Paste' ). OK.
				// * native context menu - IE fires 'beforepaste', so we prevent 'paste', but unfortunately
				//		on IE we fail with pasteDataFromClipboard() here, because of... we don't know why, but
				//		we just fail, so... we paste nothing. FAIL.
				// * native menu bar - the same as for native context menu.
				//
				// But don't you know any way to distinguish first two cases from last two?
				// Only one - special flag set in CTRL+V handler and exec method of 'paste'
				// command. And that's what we did using preventPasteEventNow().

				pasteDataFromClipboard( evt );
			} );

			// It's not possible to clearly handle all four paste methods (ctrl+v, native menu bar
			// native context menu, editor's command) in one 'paste/beforepaste' event in IE.
			//
			// For ctrl+v & editor's command it's easy to handle pasting in 'beforepaste' listener,
			// so we do this. For another two methods it's better to use 'paste' event.
			//
			// 'paste' is always being fired after 'beforepaste' (except of weird one on opening native
			// context menu), so for two methods handled in 'beforepaste' we're canceling 'paste'
			// using preventPasteEvent state.
			//
			// 'paste' event in IE is being fired before getClipboardDataByPastebin executes its callback.
			//
			// QUESTION: Why didn't you handle all 4 paste methods in handler for 'paste'?
			//		Wouldn't this just be simpler?
			// ANSWER: Then we would have to evt.data.preventDefault() only for native
			//		context menu and menu bar pastes. The same with execIECommand().
			//		That would force us to mark CTRL+V and editor's paste command with
			//		special flag, other than preventPasteEvent. But we still would have to
			//		have preventPasteEvent for the second event fired by execIECommand.
			//		Code would be longer and not cleaner.
			if ( clipboard.mainPasteEvent == 'beforepaste' ) {
				editable.on( 'paste', function( evt ) {
					if ( preventPasteEvent ) {
						return;
					}

					// Cancel next 'paste' event fired by execIECommand( 'paste' )
					// at the end of this callback.
					preventPasteEventNow();

					// Prevent native paste.
					evt.data.preventDefault();

					pasteDataFromClipboard( evt );

					// Force IE to paste content into pastebin so pasteDataFromClipboard will work.
					execIECommand( 'paste' );
				} );

				// If mainPasteEvent is 'beforePaste' (IE before Edge),
				// dismiss the (wrong) 'beforepaste' event fired on context/toolbar menu open. (http://dev.ckeditor.com/ticket/7953)
				editable.on( 'contextmenu', preventBeforePasteEventNow, null, null, 0 );

				editable.on( 'beforepaste', function( evt ) {
					// Do not prevent event on CTRL+V and SHIFT+INS because it blocks paste (http://dev.ckeditor.com/ticket/11970).
					if ( evt.data && !evt.data.$.ctrlKey && !evt.data.$.shiftKey )
						preventBeforePasteEventNow();
				}, null, null, 0 );
			}

			editable.on( 'beforecut', function() {
				!preventBeforePasteEvent && fixCut( editor );
			} );

			var mouseupTimeout;

			// Use editor.document instead of editable in non-IEs for observing mouseup
			// since editable won't fire the event if selection process started within
			// iframe and ended out of the editor (http://dev.ckeditor.com/ticket/9851).
			editable.attachListener( CKEDITOR.env.ie ? editable : editor.document.getDocumentElement(), 'mouseup', function() {
				mouseupTimeout = setTimeout( function() {
					setToolbarStates();
				}, 0 );
			} );

			// Make sure that deferred mouseup callback isn't executed after editor instance
			// had been destroyed. This may happen when editor.destroy() is called in parallel
			// with mouseup event (i.e. a button with onclick callback) (http://dev.ckeditor.com/ticket/10219).
			editor.on( 'destroy', function() {
				clearTimeout( mouseupTimeout );
			} );

			editable.on( 'keyup', setToolbarStates );
		}

		// Create object representing Cut or Copy commands.
		function createCutCopyCmd( type ) {
			return {
				type: type,
				canUndo: type == 'cut', // We can't undo copy to clipboard.
				startDisabled: true,
				fakeKeystroke: type == 'cut' ? CKEDITOR.CTRL + 88 /*X*/ :  CKEDITOR.CTRL + 67 /*C*/,
				exec: function() {
					// Attempts to execute the Cut and Copy operations.
					function tryToCutCopy( type ) {
						if ( CKEDITOR.env.ie )
							return execIECommand( type );

						// non-IEs part
						try {
							// Other browsers throw an error if the command is disabled.
							return editor.document.$.execCommand( type, false, null );
						} catch ( e ) {
							return false;
						}
					}

					this.type == 'cut' && fixCut();

					var success = tryToCutCopy( this.type );

					if ( !success ) {
						// Show cutError or copyError.
						editor.showNotification( editor.lang.clipboard[ this.type + 'Error' ] ); // jshint ignore:line
					}

					return success;
				}
			};
		}

		function createPasteCmd() {
			return {
				// Snapshots are done manually by editable.insertXXX methods.
				canUndo: false,
				async: true,
				fakeKeystroke: CKEDITOR.CTRL + 86 /*V*/,

				/**
				 * The default implementation of the paste command.
				 *
				 * @private
				 * @param {CKEDITOR.editor} editor An instance of the editor where the command is being executed.
				 * @param {Object/String} data If `data` is a string, then it is considered content that is being pasted.
				 * Otherwise it is treated as an object with options.
				 * @param {Boolean/String} [data.notification=true] Content for a notification shown after an unsuccessful
				 * paste attempt. If `false`, the notification will not be displayed. This parameter was added in 4.7.0.
				 * @param {String} [data.type='html'] The type of pasted content. There are two allowed values:
				 * * 'html'
				 * * 'text'
				 * @param {String/Object} data.dataValue Content being pasted. If this parameter is an object, it
				 * is supposed to be a `data` property of the {@link CKEDITOR.editor#paste} event.
				 * @param {CKEDITOR.plugins.clipboard.dataTransfer} data.dataTransfer Data transfer instance connected
				 * with the current paste action.
				 * @member CKEDITOR.editor.commands.paste
				 */
				exec: function( editor, data ) {
					data = typeof data !== 'undefined' && data !== null ? data : {};

					var cmd = this,
						notification = typeof data.notification !== 'undefined' ? data.notification : true,
						forcedType = data.type,
						keystroke = CKEDITOR.tools.keystrokeToString( editor.lang.common.keyboard,
							editor.getCommandKeystroke( this ) ),
						msg = typeof notification === 'string' ? notification : editor.lang.clipboard.pasteNotification
							.replace( /%1/, '<kbd aria-label="' + keystroke.aria + '">' + keystroke.display + '</kbd>' ),
						pastedContent = typeof data === 'string' ? data : data.dataValue;

					function callback( data, withBeforePaste ) {
						withBeforePaste = typeof withBeforePaste !== 'undefined' ? withBeforePaste : true;

						if ( data ) {
							data.method = 'paste';

							if ( !data.dataTransfer ) {
								data.dataTransfer = clipboard.initPasteDataTransfer();
							}

							firePasteEvents( editor, data, withBeforePaste );
						} else if ( notification ) {
							editor.showNotification( msg, 'info', editor.config.clipboard_notificationDuration );
						}

						editor.fire( 'afterCommandExec', {
							name: 'paste',
							command: cmd,
							returnValue: !!data
						} );
					}

					// Force type for the next paste.
					if ( forcedType ) {
						editor._.nextPasteType = forcedType;
					} else {
						delete editor._.nextPasteType;
					}

					if ( typeof pastedContent === 'string' ) {
						callback( {
							dataValue: pastedContent
						} );
					} else {
						editor.getClipboardData( callback );
					}
				}
			};
		}

		function preventPasteEventNow() {
			preventPasteEvent = 1;
			// For safety reason we should wait longer than 0/1ms.
			// We don't know how long execution of quite complex getClipboardData will take
			// and in for example 'paste' listener execCommand() (which fires 'paste') is called
			// after getClipboardData finishes.
			// Luckily, it's impossible to immediately fire another 'paste' event we want to handle,
			// because we only handle there native context menu and menu bar.
			setTimeout( function() {
				preventPasteEvent = 0;
			}, 100 );
		}

		function preventBeforePasteEventNow() {
			preventBeforePasteEvent = 1;
			setTimeout( function() {
				preventBeforePasteEvent = 0;
			}, 10 );
		}

		// Tries to execute any of the paste, cut or copy commands in IE. Returns a
		// boolean indicating that the operation succeeded.
		// @param {String} command *LOWER CASED* name of command ('paste', 'cut', 'copy').
		function execIECommand( command ) {
			var doc = editor.document,
				body = doc.getBody(),
				enabled = false,
				onExec = function() {
					enabled = true;
				};

			// The following seems to be the only reliable way to detect that
			// clipboard commands are enabled in IE. It will fire the
			// onpaste/oncut/oncopy events only if the security settings allowed
			// the command to execute.
			body.on( command, onExec );

			// IE7: document.execCommand has problem to paste into positioned element.
			if ( CKEDITOR.env.version > 7 ) {
				doc.$.execCommand( command );
			} else {
				doc.$.selection.createRange().execCommand( command );
			}

			body.removeListener( command, onExec );

			return enabled;
		}

		// Cutting off control type element in IE standards breaks the selection entirely. (http://dev.ckeditor.com/ticket/4881)
		function fixCut() {
			if ( !CKEDITOR.env.ie || CKEDITOR.env.quirks )
				return;

			var sel = editor.getSelection(),
				control, range, dummy;

			if ( ( sel.getType() == CKEDITOR.SELECTION_ELEMENT ) && ( control = sel.getSelectedElement() ) ) {
				range = sel.getRanges()[ 0 ];
				dummy = editor.document.createText( '' );
				dummy.insertBefore( control );
				range.setStartBefore( dummy );
				range.setEndAfter( control );
				sel.selectRanges( [ range ] );

				// Clear up the fix if the paste wasn't succeeded.
				setTimeout( function() {
					// Element still online?
					if ( control.getParent() ) {
						dummy.remove();
						sel.selectElement( control );
					}
				}, 0 );
			}
		}

		// Allow to peek clipboard content by redirecting the
		// pasting content into a temporary bin and grab the content of it.
		function getClipboardDataByPastebin( evt, callback ) {
			var doc = editor.document,
				editable = editor.editable(),
				cancel = function( evt ) {
					evt.cancel();
				},
				blurListener;

			// Avoid recursions on 'paste' event or consequent paste too fast. (http://dev.ckeditor.com/ticket/5730)
			if ( doc.getById( 'cke_pastebin' ) )
				return;

			var sel = editor.getSelection();
			var bms = sel.createBookmarks();

			// http://dev.ckeditor.com/ticket/11384. On IE9+ we use native selectionchange (i.e. editor#selectionCheck) to cache the most
			// recent selection which we then lock on editable blur. See selection.js for more info.
			// selectionchange fired before getClipboardDataByPastebin() cached selection
			// before creating bookmark (cached selection will be invalid, because bookmarks modified the DOM),
			// so we need to fire selectionchange one more time, to store current seleciton.
			// Selection will be locked when we focus pastebin.
			if ( CKEDITOR.env.ie )
				sel.root.fire( 'selectionchange' );

			// Create container to paste into.
			// For rich content we prefer to use "body" since it holds
			// the least possibility to be splitted by pasted content, while this may
			// breaks the text selection on a frame-less editable, "div" would be
			// the best one in that case.
			// In another case on old IEs moving the selection into a "body" paste bin causes error panic.
			// Body can't be also used for Opera which fills it with <br>
			// what is indistinguishable from pasted <br> (copying <br> in Opera isn't possible,
			// but it can be copied from other browser).
			var pastebin = new CKEDITOR.dom.element(
				( CKEDITOR.env.webkit || editable.is( 'body' ) ) && !CKEDITOR.env.ie ? 'body' : 'div', doc );

			pastebin.setAttributes( {
				id: 'cke_pastebin',
				'data-cke-temp': '1'
			} );

			var containerOffset = 0,
				offsetParent,
				win = doc.getWindow();

			if ( CKEDITOR.env.webkit ) {
				// It's better to paste close to the real paste destination, so inherited styles
				// (which Webkits will try to compensate by styling span) differs less from the destination's one.
				editable.append( pastebin );
				// Style pastebin like .cke_editable, to minimize differences between origin and destination. (http://dev.ckeditor.com/ticket/9754)
				pastebin.addClass( 'cke_editable' );

				// Compensate position of offsetParent.
				if ( !editable.is( 'body' ) ) {
					// We're not able to get offsetParent from pastebin (body element), so check whether
					// its parent (editable) is positioned.
					if ( editable.getComputedStyle( 'position' ) != 'static' )
						offsetParent = editable;
					// And if not - safely get offsetParent from editable.
					else
						offsetParent = CKEDITOR.dom.element.get( editable.$.offsetParent );

					containerOffset = offsetParent.getDocumentPosition().y;
				}
			} else {
				// Opera and IE doesn't allow to append to html element.
				editable.getAscendant( CKEDITOR.env.ie ? 'body' : 'html', 1 ).append( pastebin );
			}

			pastebin.setStyles( {
				position: 'absolute',
				// Position the bin at the top (+10 for safety) of viewport to avoid any subsequent document scroll.
				top: ( win.getScrollPosition().y - containerOffset + 10 ) + 'px',
				width: '1px',
				// Caret has to fit in that height, otherwise browsers like Chrome & Opera will scroll window to show it.
				// Set height equal to viewport's height - 20px (safety gaps), minimum 1px.
				height: Math.max( 1, win.getViewPaneSize().height - 20 ) + 'px',
				overflow: 'hidden',
				// Reset styles that can mess up pastebin position.
				margin: 0,
				padding: 0
			} );

			// Paste fails in Safari when the body tag has 'user-select: none'. (http://dev.ckeditor.com/ticket/12506)
			if ( CKEDITOR.env.safari )
				pastebin.setStyles( CKEDITOR.tools.cssVendorPrefix( 'user-select', 'text' ) );

			// Check if the paste bin now establishes new editing host.
			var isEditingHost = pastebin.getParent().isReadOnly();

			if ( isEditingHost ) {
				// Hide the paste bin.
				pastebin.setOpacity( 0 );
				// And make it editable.
				pastebin.setAttribute( 'contenteditable', true );
			}
			// Transparency is not enough since positioned non-editing host always shows
			// resize handler, pull it off the screen instead.
			else {
				pastebin.setStyle( editor.config.contentsLangDirection == 'ltr' ? 'left' : 'right', '-10000px' );
			}

			editor.on( 'selectionChange', cancel, null, null, 0 );

			// Webkit fill fire blur on editable when moving selection to
			// pastebin (if body is used). Cancel it because it causes incorrect
			// selection lock in case of inline editor (http://dev.ckeditor.com/ticket/10644).
			// The same seems to apply to Firefox (http://dev.ckeditor.com/ticket/10787).
			if ( CKEDITOR.env.webkit || CKEDITOR.env.gecko )
				blurListener = editable.once( 'blur', cancel, null, null, -100 );

			// Temporarily move selection to the pastebin.
			isEditingHost && pastebin.focus();
			var range = new CKEDITOR.dom.range( pastebin );
			range.selectNodeContents( pastebin );
			var selPastebin = range.select();

			// If non-native paste is executed, IE will open security alert and blur editable.
			// Editable will then lock selection inside itself and after accepting security alert
			// this selection will be restored. We overwrite stored selection, so it's restored
			// in pastebin. (http://dev.ckeditor.com/ticket/9552)
			if ( CKEDITOR.env.ie ) {
				blurListener = editable.once( 'blur', function() {
					editor.lockSelection( selPastebin );
				} );
			}

			var scrollTop = CKEDITOR.document.getWindow().getScrollPosition().y;

			// Wait a while and grab the pasted contents.
			setTimeout( function() {
				// Restore main window's scroll position which could have been changed
				// by browser in cases described in http://dev.ckeditor.com/ticket/9771.
				if ( CKEDITOR.env.webkit )
					CKEDITOR.document.getBody().$.scrollTop = scrollTop;

				// Blur will be fired only on non-native paste. In other case manually remove listener.
				blurListener && blurListener.removeListener();

				// Restore properly the document focus. (http://dev.ckeditor.com/ticket/8849)
				if ( CKEDITOR.env.ie )
					editable.focus();

				// IE7: selection must go before removing pastebin. (http://dev.ckeditor.com/ticket/8691)
				sel.selectBookmarks( bms );
				pastebin.remove();

				// Grab the HTML contents.
				// We need to look for a apple style wrapper on webkit it also adds
				// a div wrapper if you copy/paste the body of the editor.
				// Remove hidden div and restore selection.
				var bogusSpan;
				if ( CKEDITOR.env.webkit && ( bogusSpan = pastebin.getFirst() ) && ( bogusSpan.is && bogusSpan.hasClass( 'Apple-style-span' ) ) )
					pastebin = bogusSpan;

				editor.removeListener( 'selectionChange', cancel );
				callback( pastebin.getHtml() );
			}, 0 );
		}

		// Try to get content directly on IE from clipboard, without native event
		// being fired before. In other words - synthetically get clipboard data, if it's possible.
		// mainPasteEvent will be fired, so if forced native paste:
		// * worked, getClipboardDataByPastebin will grab it,
		// * didn't work, dataValue and dataTransfer will be empty and editor#paste won't be fired.
		// Clipboard data can be accessed directly only on IEs older than Edge.
		// On other browsers we should fire beforePaste event and return false.
		function getClipboardDataDirectly() {
			if ( clipboard.mainPasteEvent == 'paste' ) {
				editor.fire( 'beforePaste', { type: 'auto', method: 'paste' } );
				return false;
			}

			// Prevent IE from pasting at the begining of the document.
			editor.focus();

			// Command will be handled by 'beforepaste', but as
			// execIECommand( 'paste' ) will fire also 'paste' event
			// we're canceling it.
			preventPasteEventNow();

			// http://dev.ckeditor.com/ticket/9247: Lock focus to prevent IE from hiding toolbar for inline editor.
			var focusManager = editor.focusManager;
			focusManager.lock();

			if ( editor.editable().fire( clipboard.mainPasteEvent ) && !execIECommand( 'paste' ) ) {
				focusManager.unlock();
				return false;
			}
			focusManager.unlock();

			return true;
		}

		// Listens for some clipboard related keystrokes, so they get customized.
		// Needs to be bind to keydown event.
		function onKey( event ) {
			if ( editor.mode != 'wysiwyg' )
				return;

			switch ( event.data.keyCode ) {
				// Paste
				case CKEDITOR.CTRL + 86: // CTRL+V
				case CKEDITOR.SHIFT + 45: // SHIFT+INS
					var editable = editor.editable();

					// Cancel 'paste' event because ctrl+v is for IE handled
					// by 'beforepaste'.
					preventPasteEventNow();

					// Simulate 'beforepaste' event for all browsers using 'paste' as main event.
					if ( clipboard.mainPasteEvent == 'paste' ) {
						editable.fire( 'beforepaste' );
					}

					return;

					// Cut
				case CKEDITOR.CTRL + 88: // CTRL+X
				case CKEDITOR.SHIFT + 46: // SHIFT+DEL
					// Save Undo snapshot.
					editor.fire( 'saveSnapshot' ); // Save before cut
					setTimeout( function() {
						editor.fire( 'saveSnapshot' ); // Save after cut
					}, 50 ); // OSX is slow (http://dev.ckeditor.com/ticket/11416).
			}
		}

		function pasteDataFromClipboard( evt ) {
			// Default type is 'auto', but can be changed by beforePaste listeners.
			var eventData = {
					type: 'auto',
					method: 'paste',
					dataTransfer: clipboard.initPasteDataTransfer( evt )
				};

			eventData.dataTransfer.cacheData();

			// Fire 'beforePaste' event so clipboard flavor get customized by other plugins.
			// If 'beforePaste' is canceled continue executing getClipboardDataByPastebin and then do nothing
			// (do not fire 'paste', 'afterPaste' events). This way we can grab all - synthetically
			// and natively pasted content and prevent its insertion into editor
			// after canceling 'beforePaste' event.
			var beforePasteNotCanceled = editor.fire( 'beforePaste', eventData ) !== false;

			// Do not use paste bin if the browser let us get HTML or files from dataTranfer.
			if ( beforePasteNotCanceled && clipboard.canClipboardApiBeTrusted( eventData.dataTransfer, editor ) ) {
				evt.data.preventDefault();
				setTimeout( function() {
					firePasteEvents( editor, eventData );
				}, 0 );
			} else {
				getClipboardDataByPastebin( evt, function( data ) {
					// Clean up.
					eventData.dataValue = data.replace( /<span[^>]+data-cke-bookmark[^<]*?<\/span>/ig, '' );

					// Fire remaining events (without beforePaste)
					beforePasteNotCanceled && firePasteEvents( editor, eventData );
				} );
			}
		}

		function setToolbarStates() {
			if ( editor.mode != 'wysiwyg' )
				return;

			var pasteState = stateFromNamedCommand( 'paste' );

			editor.getCommand( 'cut' ).setState( stateFromNamedCommand( 'cut' ) );
			editor.getCommand( 'copy' ).setState( stateFromNamedCommand( 'copy' ) );
			editor.getCommand( 'paste' ).setState( pasteState );
			editor.fire( 'pasteState', pasteState );
		}

		function stateFromNamedCommand( command ) {
			if ( inReadOnly && command in { paste: 1, cut: 1 } )
				return CKEDITOR.TRISTATE_DISABLED;

			if ( command == 'paste' )
				return CKEDITOR.TRISTATE_OFF;

			// Cut, copy - check if the selection is not empty.
			var sel = editor.getSelection(),
				ranges = sel.getRanges(),
				selectionIsEmpty = sel.getType() == CKEDITOR.SELECTION_NONE || ( ranges.length == 1 && ranges[ 0 ].collapsed );

			return selectionIsEmpty ? CKEDITOR.TRISTATE_DISABLED : CKEDITOR.TRISTATE_OFF;
		}
	}

	// Returns:
	// * 'htmlifiedtext' if content looks like transformed by browser from plain text.
	//		See clipboard/paste.html TCs for more info.
	// * 'html' if it is not 'htmlifiedtext'.
	function recogniseContentType( data ) {
		if ( CKEDITOR.env.webkit ) {
			// Plain text or ( <div><br></div> and text inside <div> ).
			if ( !data.match( /^[^<]*$/g ) && !data.match( /^(<div><br( ?\/)?><\/div>|<div>[^<]*<\/div>)*$/gi ) )
				return 'html';
		} else if ( CKEDITOR.env.ie ) {
			// Text and <br> or ( text and <br> in <p> - paragraphs can be separated by new \r\n ).
			if ( !data.match( /^([^<]|<br( ?\/)?>)*$/gi ) && !data.match( /^(<p>([^<]|<br( ?\/)?>)*<\/p>|(\r\n))*$/gi ) )
				return 'html';
		} else if ( CKEDITOR.env.gecko ) {
			// Text or <br>.
			if ( !data.match( /^([^<]|<br( ?\/)?>)*$/gi ) )
				return 'html';
		} else {
			return 'html';
		}

		return 'htmlifiedtext';
	}

	// This function transforms what browsers produce when
	// pasting plain text into editable element (see clipboard/paste.html TCs
	// for more info) into correct HTML (similar to that produced by text2Html).
	function htmlifiedTextHtmlification( config, data ) {
		function repeatParagraphs( repeats ) {
			// Repeat blocks floor((n+1)/2) times.
			// Even number of repeats - add <br> at the beginning of last <p>.
			return CKEDITOR.tools.repeat( '</p><p>', ~~( repeats / 2 ) ) + ( repeats % 2 == 1 ? '<br>' : '' );
		}

			// Replace adjacent white-spaces (EOLs too - Fx sometimes keeps them) with one space.
		data = data.replace( /\s+/g, ' ' )
			// Remove spaces from between tags.
			.replace( /> +</g, '><' )
			// Normalize XHTML syntax and upper cased <br> tags.
			.replace( /<br ?\/>/gi, '<br>' );

		// IE - lower cased tags.
		data = data.replace( /<\/?[A-Z]+>/g, function( match ) {
			return match.toLowerCase();
		} );

		// Don't touch single lines (no <br|p|div>) - nothing to do here.
		if ( data.match( /^[^<]$/ ) )
			return data;

		// Webkit.
		if ( CKEDITOR.env.webkit && data.indexOf( '<div>' ) > -1 ) {
				// One line break at the beginning - insert <br>
			data = data.replace( /^(<div>(<br>|)<\/div>)(?!$|(<div>(<br>|)<\/div>))/g, '<br>' )
				// Two or more - reduce number of new lines by one.
				.replace( /^(<div>(<br>|)<\/div>){2}(?!$)/g, '<div></div>' );

			// Two line breaks create one paragraph in Webkit.
			if ( data.match( /<div>(<br>|)<\/div>/ ) ) {
				data = '<p>' + data.replace( /(<div>(<br>|)<\/div>)+/g, function( match ) {
					return repeatParagraphs( match.split( '</div><div>' ).length + 1 );
				} ) + '</p>';
			}

			// One line break create br.
			data = data.replace( /<\/div><div>/g, '<br>' );

			// Remove remaining divs.
			data = data.replace( /<\/?div>/g, '' );
		}

		// Opera and Firefox and enterMode != BR.
		if ( CKEDITOR.env.gecko && config.enterMode != CKEDITOR.ENTER_BR ) {
			// Remove bogus <br> - Fx generates two <brs> for one line break.
			// For two line breaks it still produces two <brs>, but it's better to ignore this case than the first one.
			if ( CKEDITOR.env.gecko )
				data = data.replace( /^<br><br>$/, '<br>' );

			// This line satisfy edge case when for Opera we have two line breaks
			//data = data.replace( /)

			if ( data.indexOf( '<br><br>' ) > -1 ) {
				// Two line breaks create one paragraph, three - 2, four - 3, etc.
				data = '<p>' + data.replace( /(<br>){2,}/g, function( match ) {
					return repeatParagraphs( match.length / 4 );
				} ) + '</p>';
			}
		}

		return switchEnterMode( config, data );
	}

	function filtersFactoryFactory() {
		var filters = {};

		function setUpTags() {
			var tags = {};

			for ( var tag in CKEDITOR.dtd ) {
				if ( tag.charAt( 0 ) != '$' && tag != 'div' && tag != 'span' ) {
					tags[ tag ] = 1;
				}
			}

			return tags;
		}

		function createSemanticContentFilter() {
			var filter = new CKEDITOR.filter();

			filter.allow( {
				$1: {
					elements: setUpTags(),
					attributes: true,
					styles: false,
					classes: false
				}
			} );

			return filter;
		}

		return {
			get: function( type ) {
				if ( type == 'plain-text' ) {
					// Does this look confusing to you? Did we forget about enter mode?
					// It is a trick that let's us creating one filter for edidtor, regardless of its
					// activeEnterMode (which as the name indicates can change during runtime).
					//
					// How does it work?
					// The active enter mode is passed to the filter.applyTo method.
					// The filter first marks all elements except <br> as disallowed and then tries to remove
					// them. However, it cannot remove e.g. a <p> element completely, because it's a basic structural element,
					// so it tries to replace it with an element created based on the active enter mode, eventually doing nothing.
					//
					// Now you can sleep well.
					return filters.plainText || ( filters.plainText = new CKEDITOR.filter( 'br' ) );
				} else if ( type == 'semantic-content' ) {
					return filters.semanticContent || ( filters.semanticContent = createSemanticContentFilter() );
				} else if ( type ) {
					// Create filter based on rules (string or object).
					return new CKEDITOR.filter( type );
				}

				return null;
			}
		};
	}

	function filterContent( editor, data, filter ) {
		var fragment = CKEDITOR.htmlParser.fragment.fromHtml( data ),
			writer = new CKEDITOR.htmlParser.basicWriter();

		filter.applyTo( fragment, true, false, editor.activeEnterMode );
		fragment.writeHtml( writer );

		return writer.getHtml();
	}

	function switchEnterMode( config, data ) {
		if ( config.enterMode == CKEDITOR.ENTER_BR ) {
			data = data.replace( /(<\/p><p>)+/g, function( match ) {
				return CKEDITOR.tools.repeat( '<br>', match.length / 7 * 2 );
			} ).replace( /<\/?p>/g, '' );
		} else if ( config.enterMode == CKEDITOR.ENTER_DIV ) {
			data = data.replace( /<(\/)?p>/g, '<$1div>' );
		}

		return data;
	}

	function preventDefaultSetDropEffectToNone( evt ) {
		evt.data.preventDefault();
		evt.data.$.dataTransfer.dropEffect = 'none';
	}

	function initDragDrop( editor ) {
		var clipboard = CKEDITOR.plugins.clipboard;

		editor.on( 'contentDom', function() {
			var editable = editor.editable(),
				dropTarget = CKEDITOR.plugins.clipboard.getDropTarget( editor ),
				top = editor.ui.space( 'top' ),
				bottom = editor.ui.space( 'bottom' );

			// -------------- DRAGOVER TOP & BOTTOM --------------

			// Not allowing dragging on toolbar and bottom (http://dev.ckeditor.com/ticket/12613).
			clipboard.preventDefaultDropOnElement( top );
			clipboard.preventDefaultDropOnElement( bottom );

			// -------------- DRAGSTART --------------
			// Listed on dragstart to mark internal and cross-editor drag & drop
			// and save range and selected HTML.

			editable.attachListener( dropTarget, 'dragstart', fireDragEvent );

			// Make sure to reset data transfer (in case dragend was not called or was canceled).
			editable.attachListener( editor, 'dragstart', clipboard.resetDragDataTransfer, clipboard, null, 1 );

			// Create a dataTransfer object and save it globally.
			editable.attachListener( editor, 'dragstart', function( evt ) {
				clipboard.initDragDataTransfer( evt, editor );
			}, null, null, 2 );

			editable.attachListener( editor, 'dragstart', function() {
				// Save drag range globally for cross editor D&D.
				var dragRange = clipboard.dragRange = editor.getSelection().getRanges()[ 0 ];

				// Store number of children, so we can later tell if any text node was split on drop. (http://dev.ckeditor.com/ticket/13011, http://dev.ckeditor.com/ticket/13447)
				if ( CKEDITOR.env.ie && CKEDITOR.env.version < 10 ) {
					clipboard.dragStartContainerChildCount = dragRange ? getContainerChildCount( dragRange.startContainer ) : null;
					clipboard.dragEndContainerChildCount = dragRange ? getContainerChildCount( dragRange.endContainer ) : null;
				}
			}, null, null, 100 );

			// -------------- DRAGEND --------------
			// Clean up on dragend.

			editable.attachListener( dropTarget, 'dragend', fireDragEvent );

			// Init data transfer if someone wants to use it in dragend.
			editable.attachListener( editor, 'dragend', clipboard.initDragDataTransfer, clipboard, null, 1 );

			// When drag & drop is done we need to reset dataTransfer so the future
			// external drop will be not recognize as internal.
			editable.attachListener( editor, 'dragend', clipboard.resetDragDataTransfer, clipboard, null, 100 );

			// -------------- DRAGOVER --------------
			// We need to call preventDefault on dragover because otherwise if
			// we drop image it will overwrite document.

			editable.attachListener( dropTarget, 'dragover', function( evt ) {
				// Edge requires this handler to have `preventDefault()` regardless of the situation.
				if ( CKEDITOR.env.edge ) {
					evt.data.preventDefault();
					return;
				}

				var target = evt.data.getTarget();

				// Prevent reloading page when dragging image on empty document (http://dev.ckeditor.com/ticket/12619).
				if ( target && target.is && target.is( 'html' ) ) {
					evt.data.preventDefault();
					return;
				}

				// If we do not prevent default dragover on IE the file path
				// will be loaded and we will lose content. On the other hand
				// if we prevent it the cursor will not we shown, so we prevent
				// dragover only on IE, on versions which support file API and only
				// if the event contains files.
				if ( CKEDITOR.env.ie &&
					CKEDITOR.plugins.clipboard.isFileApiSupported &&
					evt.data.$.dataTransfer.types.contains( 'Files' ) ) {
					evt.data.preventDefault();
				}
			} );

			// -------------- DROP --------------

			editable.attachListener( dropTarget, 'drop', function( evt ) {
				// Do nothing if event was already prevented. (http://dev.ckeditor.com/ticket/13879)
				if ( evt.data.$.defaultPrevented ) {
					return;
				}

				// Cancel native drop.
				evt.data.preventDefault();

				var target = evt.data.getTarget(),
					readOnly = target.isReadOnly();

				// Do nothing if drop on non editable element (http://dev.ckeditor.com/ticket/13015).
				// The <html> tag isn't editable (body is), but we want to allow drop on it
				// (so it is possible to drop below editor contents).
				if ( readOnly && !( target.type == CKEDITOR.NODE_ELEMENT && target.is( 'html' ) ) ) {
					return;
				}

				// Getting drop position is one of the most complex parts.
				var dropRange = clipboard.getRangeAtDropPosition( evt, editor ),
					dragRange = clipboard.dragRange;

				// Do nothing if it was not possible to get drop range.
				if ( !dropRange ) {
					return;
				}

				// Fire drop.
				fireDragEvent( evt, dragRange, dropRange  );
			}, null, null, 9999 );

			// Create dataTransfer or get it, if it was created before.
			editable.attachListener( editor, 'drop', clipboard.initDragDataTransfer, clipboard, null, 1 );

			// Execute drop action, fire paste.
			editable.attachListener( editor, 'drop', function( evt ) {
				var data = evt.data;

				if ( !data ) {
					return;
				}

				// Let user modify drag and drop range.
				var dropRange = data.dropRange,
					dragRange = data.dragRange,
					dataTransfer = data.dataTransfer;

				if ( dataTransfer.getTransferType( editor ) == CKEDITOR.DATA_TRANSFER_INTERNAL ) {
					// Execute drop with a timeout because otherwise selection, after drop,
					// on IE is in the drag position, instead of drop position.
					setTimeout( function() {
						clipboard.internalDrop( dragRange, dropRange, dataTransfer, editor );
					}, 0 );
				} else if ( dataTransfer.getTransferType( editor ) == CKEDITOR.DATA_TRANSFER_CROSS_EDITORS ) {
					crossEditorDrop( dragRange, dropRange, dataTransfer );
				} else {
					externalDrop( dropRange, dataTransfer );
				}
			}, null, null, 9999 );

			// Cross editor drag and drop (drag in one Editor and drop in the other).
			function crossEditorDrop( dragRange, dropRange, dataTransfer ) {
				// Paste event should be fired before delete contents because otherwise
				// Chrome have a problem with drop range (Chrome split the drop
				// range container so the offset is bigger then container length).
				dropRange.select();
				firePasteEvents( editor, { dataTransfer: dataTransfer, method: 'drop' }, 1 );

				// Remove dragged content and make a snapshot.
				dataTransfer.sourceEditor.fire( 'saveSnapshot' );

				dataTransfer.sourceEditor.editable().extractHtmlFromRange( dragRange );

				// Make some selection before saving snapshot, otherwise error will be thrown, because
				// there will be no valid selection after content is removed.
				dataTransfer.sourceEditor.getSelection().selectRanges( [ dragRange ] );
				dataTransfer.sourceEditor.fire( 'saveSnapshot' );
			}

			// Drop from external source.
			function externalDrop( dropRange, dataTransfer ) {
				// Paste content into the drop position.
				dropRange.select();

				firePasteEvents( editor, { dataTransfer: dataTransfer, method: 'drop' }, 1 );

				// Usually we reset DataTranfer on dragend,
				// but dragend is called on the same element as dragstart
				// so it will not be called on on external drop.
				clipboard.resetDragDataTransfer();
			}

			// Fire drag/drop events (dragstart, dragend, drop).
			function fireDragEvent( evt, dragRange, dropRange ) {
				var eventData = {
						$: evt.data.$,
						target: evt.data.getTarget()
					};

				if ( dragRange ) {
					eventData.dragRange = dragRange;
				}
				if ( dropRange ) {
					eventData.dropRange = dropRange;
				}

				if ( editor.fire( evt.name, eventData ) === false ) {
					evt.data.preventDefault();
				}
			}

			function getContainerChildCount( container ) {
				if ( container.type != CKEDITOR.NODE_ELEMENT ) {
					container = container.getParent();
				}

				return container.getChildCount();
			}
		} );
	}

	/**
	 * @singleton
	 * @class CKEDITOR.plugins.clipboard
	 */
	CKEDITOR.plugins.clipboard = {
		/**
		 * True if the environment allows to set data on copy or cut manually. This value is false in IE, because this browser
		 * shows the security dialog window when the script tries to set clipboard data and on iOS, because custom data is
		 * not saved to clipboard there.
		 *
		 * @since 4.5
		 * @readonly
		 * @property {Boolean}
		 */
		isCustomCopyCutSupported: !CKEDITOR.env.ie && !CKEDITOR.env.iOS,

		/**
		 * True if the environment supports MIME types and custom data types in dataTransfer/cliboardData getData/setData methods.
		 *
		 * @since 4.5
		 * @readonly
		 * @property {Boolean}
		 */
		isCustomDataTypesSupported: !CKEDITOR.env.ie,

		/**
		 * True if the environment supports File API.
		 *
		 * @since 4.5
		 * @readonly
		 * @property {Boolean}
		 */
		isFileApiSupported: !CKEDITOR.env.ie || CKEDITOR.env.version > 9,

		/**
		 * Main native paste event editable should listen to.
		 *
		 * **Note:** Safari does not like the {@link CKEDITOR.editor#beforePaste} event &mdash; it sometimes does not
		 * handle <kbd>Ctrl+C</kbd> properly. This is probably caused by some race condition between events.
		 * Chrome, Firefox and Edge work well with both events, so it is better to use {@link CKEDITOR.editor#paste}
		 * which will handle pasting from e.g. browsers' menu bars.
		 * IE7/8 does not like the {@link CKEDITOR.editor#paste} event for which it is throwing random errors.
		 *
		 * @since 4.5
		 * @readonly
		 * @property {String}
		 */
		mainPasteEvent: ( CKEDITOR.env.ie && !CKEDITOR.env.edge ) ? 'beforepaste' : 'paste',

		/**
		 * Returns `true` if it is expected that a browser provides HTML data through the Clipboard API.
		 * If not, this method returns `false` and as a result CKEditor will use the paste bin. Read more in
		 * the [Clipboard Integration](http://docs.ckeditor.com/#!/guide/dev_clipboard-section-clipboard-api) guide.
		 *
		 * @since 4.5.2
		 * @returns {Boolean}
		 */
		canClipboardApiBeTrusted: function( dataTransfer, editor ) {
			// If it's an internal or cross-editor data transfer, then it means that custom cut/copy/paste support works
			// and that the data were put manually on the data transfer so we can be sure that it's available.
			if ( dataTransfer.getTransferType( editor ) != CKEDITOR.DATA_TRANSFER_EXTERNAL ) {
				return true;
			}

			// In Chrome we can trust Clipboard API, with the exception of Chrome on Android (in both - mobile and desktop modes), where
			// clipboard API is not available so we need to check it (http://dev.ckeditor.com/ticket/13187).
			if ( CKEDITOR.env.chrome && !dataTransfer.isEmpty() ) {
				return true;
			}

			// Because of a Firefox bug HTML data are not available in some cases (e.g. paste from Word), in such cases we
			// need to use the pastebin (http://dev.ckeditor.com/ticket/13528, https://bugzilla.mozilla.org/show_bug.cgi?id=1183686).
			if ( CKEDITOR.env.gecko && ( dataTransfer.getData( 'text/html' ) || dataTransfer.getFilesCount() ) ) {
				return true;
			}

			// Safari fixed clipboard in 10.1 (https://bugs.webkit.org/show_bug.cgi?id=19893) (http://dev.ckeditor.com/ticket/16982).
			// However iOS version still doesn't work well enough (https://bugs.webkit.org/show_bug.cgi?id=19893#c34).
			if ( CKEDITOR.env.safari && CKEDITOR.env.version >= 603 && !CKEDITOR.env.iOS ) {
				return true;
			}

			// In older Safari and IE HTML data is not available though the Clipboard API.
			// In Edge things are a bit messy at the moment -
			// https://connect.microsoft.com/IE/feedback/details/1572456/edge-clipboard-api-text-html-content-messed-up-in-event-clipboarddata
			// It is safer to use the paste bin in unknown cases.
			return false;
		},

		/**
		 * Returns the element that should be used as the target for the drop event.
		 *
		 * @since 4.5
		 * @param {CKEDITOR.editor} editor The editor instance.
		 * @returns {CKEDITOR.dom.domObject} the element that should be used as the target for the drop event.
		 */
		getDropTarget: function( editor ) {
			var editable = editor.editable();

			// http://dev.ckeditor.com/ticket/11123 Firefox needs to listen on document, because otherwise event won't be fired.
			// http://dev.ckeditor.com/ticket/11086 IE8 cannot listen on document.
			if ( ( CKEDITOR.env.ie && CKEDITOR.env.version < 9 ) || editable.isInline() ) {
				return editable;
			} else {
				return editor.document;
			}
		},

		/**
		 * IE 8 & 9 split text node on drop so the first node contains the
		 * text before the drop position and the second contains the rest. If you
		 * drag the content from the same node you will be not be able to get
		 * it (the range becomes invalid), so you need to join them back.
		 *
		 * Note that the first node in IE 8 & 9 is the original node object
		 * but with shortened content.
		 *
		 *		Before:
		 *		  --- Text Node A ----------------------------------
		 *		                                             /\
		 *		                                        Drag position
		 *
		 *		After (IE 8 & 9):
		 *		  --- Text Node A -----  --- Text Node B -----------
		 *		                       /\                    /\
		 *		                  Drop position        Drag position
		 *		                                         (invalid)
		 *
		 *		After (other browsers):
		 *		  --- Text Node A ----------------------------------
		 *		                       /\                    /\
		 *		                  Drop position        Drag position
		 *
		 * **Note:** This function is in the public scope for tests usage only.
		 *
		 * @since 4.5
		 * @private
		 * @param {CKEDITOR.dom.range} dragRange The drag range.
		 * @param {CKEDITOR.dom.range} dropRange The drop range.
		 * @param {Number} preDragStartContainerChildCount The number of children of the drag range start container before the drop.
		 * @param {Number} preDragEndContainerChildCount The number of children of the drag range end container before the drop.
		 */
		fixSplitNodesAfterDrop: function( dragRange, dropRange, preDragStartContainerChildCount, preDragEndContainerChildCount ) {
			var dropContainer = dropRange.startContainer;

			if (
				typeof preDragEndContainerChildCount != 'number' ||
				typeof preDragStartContainerChildCount != 'number'
			) {
				return;
			}

			// We are only concerned about ranges anchored in elements.
			if ( dropContainer.type != CKEDITOR.NODE_ELEMENT ) {
				return;
			}

			if ( handleContainer( dragRange.startContainer, dropContainer, preDragStartContainerChildCount ) ) {
				return;
			}

			if ( handleContainer( dragRange.endContainer, dropContainer, preDragEndContainerChildCount ) ) {
				return;
			}

			function handleContainer( dragContainer, dropContainer, preChildCount ) {
				var dragElement = dragContainer;
				if ( dragElement.type == CKEDITOR.NODE_TEXT ) {
					dragElement = dragContainer.getParent();
				}

				if ( dragElement.equals( dropContainer ) && preChildCount != dropContainer.getChildCount() ) {
					applyFix( dropRange );
					return true;
				}
			}

			function applyFix( dropRange ) {
				var nodeBefore = dropRange.startContainer.getChild( dropRange.startOffset - 1 ),
					nodeAfter = dropRange.startContainer.getChild( dropRange.startOffset );

				if (
					nodeBefore && nodeBefore.type == CKEDITOR.NODE_TEXT &&
					nodeAfter && nodeAfter.type == CKEDITOR.NODE_TEXT
				) {
					var offset = nodeBefore.getLength();

					nodeBefore.setText( nodeBefore.getText() + nodeAfter.getText() );
					nodeAfter.remove();

					dropRange.setStart( nodeBefore, offset );
					dropRange.collapse( true );
				}
			}
		},

		/**
		 * Checks whether turning the drag range into bookmarks will invalidate the drop range.
		 * This usually happens when the drop range shares the container with the drag range and is
		 * located after the drag range, but there are countless edge cases.
		 *
		 * This function is stricly related to {@link #internalDrop} which toggles
		 * order in which it creates bookmarks for both ranges based on a value returned
		 * by this method. In some cases this method returns a value which is not necessarily
		 * true in terms of what it was meant to check, but it is convenient, because
		 * we know how it is interpreted in {@link #internalDrop}, so the correct
		 * behavior of the entire algorithm is assured.
		 *
		 * **Note:** This function is in the public scope for tests usage only.
		 *
		 * @since 4.5
		 * @private
		 * @param {CKEDITOR.dom.range} dragRange The first range to compare.
		 * @param {CKEDITOR.dom.range} dropRange The second range to compare.
		 * @returns {Boolean} `true` if the first range is before the second range.
		 */
		isDropRangeAffectedByDragRange: function( dragRange, dropRange ) {
			var dropContainer = dropRange.startContainer,
				dropOffset = dropRange.endOffset;

			// Both containers are the same and drop offset is at the same position or later.
			// " A L] A " " M A "
			//       ^ ^
			if ( dragRange.endContainer.equals( dropContainer ) && dragRange.endOffset <= dropOffset ) {
				return true;
			}

			// Bookmark for drag start container will mess up with offsets.
			// " O [L A " " M A "
			//           ^       ^
			if (
				dragRange.startContainer.getParent().equals( dropContainer ) &&
				dragRange.startContainer.getIndex() < dropOffset
			) {
				return true;
			}

			// Bookmark for drag end container will mess up with offsets.
			// " O] L A " " M A "
			//           ^       ^
			if (
				dragRange.endContainer.getParent().equals( dropContainer ) &&
				dragRange.endContainer.getIndex() < dropOffset
			) {
				return true;
			}

			return false;
		},

		/**
		 * Internal drag and drop (drag and drop in the same editor instance).
		 *
		 * **Note:** This function is in the public scope for tests usage only.
		 *
		 * @since 4.5
		 * @private
		 * @param {CKEDITOR.dom.range} dragRange The first range to compare.
		 * @param {CKEDITOR.dom.range} dropRange The second range to compare.
		 * @param {CKEDITOR.plugins.clipboard.dataTransfer} dataTransfer
		 * @param {CKEDITOR.editor} editor
		 */
		internalDrop: function( dragRange, dropRange, dataTransfer, editor ) {
			var clipboard = CKEDITOR.plugins.clipboard,
				editable = editor.editable(),
				dragBookmark, dropBookmark, isDropRangeAffected;

			// Save and lock snapshot so there will be only
			// one snapshot for both remove and insert content.
			editor.fire( 'saveSnapshot' );
			editor.fire( 'lockSnapshot', { dontUpdate: 1 } );

			if ( CKEDITOR.env.ie && CKEDITOR.env.version < 10 ) {
				this.fixSplitNodesAfterDrop(
					dragRange,
					dropRange,
					clipboard.dragStartContainerChildCount,
					clipboard.dragEndContainerChildCount
				);
			}

			// Because we manipulate multiple ranges we need to do it carefully,
			// changing one range (event creating a bookmark) may make other invalid.
			// We need to change ranges into bookmarks so we can manipulate them easily in the future.
			// We can change the range which is later in the text before we change the preceding range.
			// We call isDropRangeAffectedByDragRange to test the order of ranges.
			isDropRangeAffected = this.isDropRangeAffectedByDragRange( dragRange, dropRange );
			if ( !isDropRangeAffected ) {
				dragBookmark = dragRange.createBookmark( false );
			}
			dropBookmark = dropRange.clone().createBookmark( false );
			if ( isDropRangeAffected ) {
				dragBookmark = dragRange.createBookmark( false );
			}

			// Check if drop range is inside range.
			// This is an edge case when we drop something on editable's margin/padding.
			// That space is not treated as a part of the range we drag, so it is possible to drop there.
			// When we drop, browser tries to find closest drop position and it finds it inside drag range. (http://dev.ckeditor.com/ticket/13453)
			var startNode = dragBookmark.startNode,
				endNode = dragBookmark.endNode,
				dropNode = dropBookmark.startNode,
				dropInsideDragRange =
					// Must check endNode because dragRange could be collapsed in some edge cases (simulated DnD).
					endNode &&
					( startNode.getPosition( dropNode ) & CKEDITOR.POSITION_PRECEDING ) &&
					( endNode.getPosition( dropNode ) & CKEDITOR.POSITION_FOLLOWING );

			// If the drop range happens to be inside drag range change it's position to the beginning of the drag range.
			if ( dropInsideDragRange ) {
				// We only change position of bookmark span that is connected with dropBookmark.
				// dropRange will be overwritten and set to the dropBookmark later.
				dropNode.insertBefore( startNode );
			}

			// No we can safely delete content for the drag range...
			dragRange = editor.createRange();
			dragRange.moveToBookmark( dragBookmark );
			editable.extractHtmlFromRange( dragRange, 1 );

			// ...and paste content into the drop position.
			dropRange = editor.createRange();
			dropRange.moveToBookmark( dropBookmark );

			// We do not select drop range, because of may be in the place we can not set the selection
			// (e.g. between blocks, in case of block widget D&D). We put range to the paste event instead.
			firePasteEvents( editor, { dataTransfer: dataTransfer, method: 'drop', range: dropRange }, 1 );

			editor.fire( 'unlockSnapshot' );
		},

		/**
		 * Gets the range from the `drop` event.
		 *
		 * @since 4.5
		 * @param {Object} domEvent A native DOM drop event object.
		 * @param {CKEDITOR.editor} editor The source editor instance.
		 * @returns {CKEDITOR.dom.range} range at drop position.
		 */
		getRangeAtDropPosition: function( dropEvt, editor ) {
			var $evt = dropEvt.data.$,
				x = $evt.clientX,
				y = $evt.clientY,
				$range,
				defaultRange = editor.getSelection( true ).getRanges()[ 0 ],
				range = editor.createRange();

			// Make testing possible.
			if ( dropEvt.data.testRange )
				return dropEvt.data.testRange;

			// Webkits.
			if ( document.caretRangeFromPoint && editor.document.$.caretRangeFromPoint( x, y ) ) {
				$range = editor.document.$.caretRangeFromPoint( x, y );
				range.setStart( CKEDITOR.dom.node( $range.startContainer ), $range.startOffset );
				range.collapse( true );
			}
			// FF.
			else if ( $evt.rangeParent ) {
				range.setStart( CKEDITOR.dom.node( $evt.rangeParent ), $evt.rangeOffset );
				range.collapse( true );
			}
			// IEs 9+.
			// We check if editable is focused to make sure that it's an internal DnD. External DnD must use the second
			// mechanism because of http://dev.ckeditor.com/ticket/13472#comment:6.
			else if ( CKEDITOR.env.ie && CKEDITOR.env.version > 8 && defaultRange && editor.editable().hasFocus ) {
				// On IE 9+ range by default is where we expected it.
				// defaultRange may be undefined if dragover was canceled (file drop).
				return defaultRange;
			}
			// IE 8 and all IEs if !defaultRange or external DnD.
			else if ( document.body.createTextRange ) {
				// To use this method we need a focus (which may be somewhere else in case of external drop).
				editor.focus();

				$range = editor.document.getBody().$.createTextRange();
				try {
					var sucess = false;

					// If user drop between text line IEs moveToPoint throws exception:
					//
					//		Lorem ipsum pulvinar purus et euismod
					//
					//		dolor sit amet,| consectetur adipiscing
					//		               *
					//		vestibulum tincidunt augue eget tempus.
					//
					// * - drop position
					// | - expected cursor position
					//
					// So we try to call moveToPoint with +-1px up to +-20px above or
					// below original drop position to find nearest good drop position.
					for ( var i = 0; i < 20 && !sucess; i++ ) {
						if ( !sucess ) {
							try {
								$range.moveToPoint( x, y - i );
								sucess = true;
							} catch ( err ) {
							}
						}
						if ( !sucess ) {
							try {
								$range.moveToPoint( x, y + i );
								sucess = true;
							} catch ( err ) {
							}
						}
					}

					if ( sucess ) {
						var id = 'cke-temp-' + ( new Date() ).getTime();
						$range.pasteHTML( '<span id="' + id + '">\u200b</span>' );

						var span = editor.document.getById( id );
						range.moveToPosition( span, CKEDITOR.POSITION_BEFORE_START );
						span.remove();
					} else {
						// If the fist method does not succeed we might be next to
						// the short element (like header):
						//
						//		Lorem ipsum pulvinar purus et euismod.
						//
						//
						//		SOME HEADER|        *
						//
						//
						//		vestibulum tincidunt augue eget tempus.
						//
						// * - drop position
						// | - expected cursor position
						//
						// In such situation elementFromPoint returns proper element. Using getClientRect
						// it is possible to check if the cursor should be at the beginning or at the end
						// of paragraph.
						var $element = editor.document.$.elementFromPoint( x, y ),
							element = new CKEDITOR.dom.element( $element ),
							rect;

						if ( !element.equals( editor.editable() ) && element.getName() != 'html' ) {
							rect = element.getClientRect();

							if ( x < rect.left ) {
								range.setStartAt( element, CKEDITOR.POSITION_AFTER_START );
								range.collapse( true );
							} else {
								range.setStartAt( element, CKEDITOR.POSITION_BEFORE_END );
								range.collapse( true );
							}
						}
						// If drop happens on no element elementFromPoint returns html or body.
						//
						//		*      |Lorem ipsum pulvinar purus et euismod.
						//
						//		       vestibulum tincidunt augue eget tempus.
						//
						// * - drop position
						// | - expected cursor position
						//
						// In such case we can try to use default selection. If startContainer is not
						// 'editable' element it is probably proper selection.
						else if ( defaultRange && defaultRange.startContainer &&
							!defaultRange.startContainer.equals( editor.editable() ) ) {
							return defaultRange;

						// Otherwise we can not find any drop position and we have to return null
						// and cancel drop event.
						} else {
							return null;
						}

					}
				} catch ( err ) {
					return null;
				}
			} else {
				return null;
			}

			return range;
		},

		/**
		 * This function tries to link the `evt.data.dataTransfer` property of the {@link CKEDITOR.editor#dragstart},
		 * {@link CKEDITOR.editor#dragend} and {@link CKEDITOR.editor#drop} events to a single
		 * {@link CKEDITOR.plugins.clipboard.dataTransfer} object.
		 *
		 * This method is automatically used by the core of the drag and drop functionality and
		 * usually does not have to be called manually when using the drag and drop events.
		 *
		 * This method behaves differently depending on whether the drag and drop events were fired
		 * artificially (to represent a non-native drag and drop) or whether they were caused by the native drag and drop.
		 *
		 * If the native event is not available, then it will create a new {@link CKEDITOR.plugins.clipboard.dataTransfer}
		 * instance (if it does not exist already) and will link it to this and all following event objects until
		 * the {@link #resetDragDataTransfer} method is called. It means that all three drag and drop events must be fired
		 * in order to ensure that the data transfer is bound correctly.
		 *
		 * If the native event is available, then the {@link CKEDITOR.plugins.clipboard.dataTransfer} is identified
		 * by its ID and a new instance is assigned to the `evt.data.dataTransfer` only if the ID changed or
		 * the {@link #resetDragDataTransfer} method was called.
		 *
		 * @since 4.5
		 * @param {CKEDITOR.dom.event} [evt] A drop event object.
		 * @param {CKEDITOR.editor} [sourceEditor] The source editor instance.
		 */
		initDragDataTransfer: function( evt, sourceEditor ) {
			// Create a new dataTransfer object based on the drop event.
			// If this event was used on dragstart to create dataTransfer
			// both dataTransfer objects will have the same id.
			var nativeDataTransfer = evt.data.$ ? evt.data.$.dataTransfer : null,
				dataTransfer = new this.dataTransfer( nativeDataTransfer, sourceEditor );

			if ( !nativeDataTransfer ) {
				// No native event.
				if ( this.dragData ) {
					dataTransfer = this.dragData;
				} else {
					this.dragData = dataTransfer;
				}
			} else {
				// Native event. If there is the same id we will replace dataTransfer with the one
				// created on drag, because it contains drag editor, drag content and so on.
				// Otherwise (in case of drag from external source) we save new object to
				// the global clipboard.dragData.
				if ( this.dragData && dataTransfer.id == this.dragData.id ) {
					dataTransfer = this.dragData;
				} else {
					this.dragData = dataTransfer;
				}
			}

			evt.data.dataTransfer = dataTransfer;
		},

		/**
		 * Removes the global {@link #dragData} so the next call to {@link #initDragDataTransfer}
		 * always creates a new instance of {@link CKEDITOR.plugins.clipboard.dataTransfer}.
		 *
		 * @since 4.5
		 */
		resetDragDataTransfer: function() {
			this.dragData = null;
		},

		/**
		 * Global object storing the data transfer of the current drag and drop operation.
		 * Do not use it directly, use {@link #initDragDataTransfer} and {@link #resetDragDataTransfer}.
		 *
		 * Note: This object is global (meaning that it is not related to a single editor instance)
		 * in order to handle drag and drop from one editor into another.
		 *
		 * @since 4.5
		 * @private
		 * @property {CKEDITOR.plugins.clipboard.dataTransfer} dragData
		 */

		/**
		 * Range object to save the drag range and remove its content after the drop.
		 *
		 * @since 4.5
		 * @private
		 * @property {CKEDITOR.dom.range} dragRange
		 */

		/**
		 * Initializes and links data transfer objects based on the paste event. If the data
		 * transfer object was already initialized on this event, the function will
		 * return that object. In IE it is not possible to link copy/cut and paste events
		 * so the method always returns a new object. The same happens if there is no paste event
		 * passed to the method.
		 *
		 * @since 4.5
		 * @param {CKEDITOR.dom.event} [evt] A paste event object.
		 * @param {CKEDITOR.editor} [sourceEditor] The source editor instance.
		 * @returns {CKEDITOR.plugins.clipboard.dataTransfer} The data transfer object.
		 */
		initPasteDataTransfer: function( evt, sourceEditor ) {
			if ( !this.isCustomCopyCutSupported ) {
				// Edge does not support custom copy/cut, but it have some useful data in the clipboardData (http://dev.ckeditor.com/ticket/13755).
				return new this.dataTransfer( ( CKEDITOR.env.edge && evt && evt.data.$ && evt.data.$.clipboardData ) || null, sourceEditor );
			} else if ( evt && evt.data && evt.data.$ ) {
				var dataTransfer = new this.dataTransfer( evt.data.$.clipboardData, sourceEditor );

				if ( this.copyCutData && dataTransfer.id == this.copyCutData.id ) {
					dataTransfer = this.copyCutData;
					dataTransfer.$ = evt.data.$.clipboardData;
				} else {
					this.copyCutData = dataTransfer;
				}

				return dataTransfer;
			} else {
				return new this.dataTransfer( null, sourceEditor );
			}
		},

		/**
		 * Prevents dropping on the specified element.
		 *
		 * @since 4.5
		 * @param {CKEDITOR.dom.element} element The element on which dropping should be disabled.
		 */
		preventDefaultDropOnElement: function( element ) {
			element && element.on( 'dragover', preventDefaultSetDropEffectToNone );
		}
	};

	// Data type used to link drag and drop events.
	//
	// In IE URL data type is buggie and there is no way to mark drag & drop  without
	// modifying text data (which would be displayed if user drop content to the textarea)
	// so we just read dragged text.
	//
	// In Chrome and Firefox we can use custom data types.
	var clipboardIdDataType = CKEDITOR.plugins.clipboard.isCustomDataTypesSupported ? 'cke/id' : 'Text';
	/**
	 * Facade for the native `dataTransfer`/`clipboadData` object to hide all differences
	 * between browsers.
	 *
	 * @since 4.5
	 * @class CKEDITOR.plugins.clipboard.dataTransfer
	 * @constructor Creates a class instance.
	 * @param {Object} [nativeDataTransfer] A native data transfer object.
	 * @param {CKEDITOR.editor} [editor] The source editor instance. If the editor is defined, dataValue will
	 * be created based on the editor content and the type will be 'html'.
	 */
	CKEDITOR.plugins.clipboard.dataTransfer = function( nativeDataTransfer, editor ) {
		if ( nativeDataTransfer ) {
			this.$ = nativeDataTransfer;
		}

		this._ = {
			metaRegExp: /^<meta.*?>/i,
			bodyRegExp: /<body(?:[\s\S]*?)>([\s\S]*)<\/body>/i,
			fragmentRegExp: /<!--(?:Start|End)Fragment-->/g,

			data: {},
			files: [],

			normalizeType: function( type ) {
				type = type.toLowerCase();

				if ( type == 'text' || type == 'text/plain' ) {
					return 'Text'; // IE support only Text and URL;
				} else if ( type == 'url' ) {
					return 'URL'; // IE support only Text and URL;
				} else {
					return type;
				}
			}
		};

		// Check if ID is already created.
		this.id = this.getData( clipboardIdDataType );

		// If there is no ID we need to create it. Different browsers needs different ID.
		if ( !this.id ) {
			if ( clipboardIdDataType == 'Text' ) {
				// For IE10+ only Text data type is supported and we have to compare dragged
				// and dropped text. If the ID is not set it means that empty string was dragged
				// (ex. image with no alt). We change null to empty string.
				this.id = '';
			} else {
				// String for custom data type.
				this.id = 'cke-' + CKEDITOR.tools.getUniqueId();
			}
		}

		// In IE10+ we can not use any data type besides text, so we do not call setData.
		if ( clipboardIdDataType != 'Text' ) {
			// Try to set ID so it will be passed from the drag to the drop event.
			// On some browsers with some event it is not possible to setData so we
			// need to catch exceptions.
			try {
				this.$.setData( clipboardIdDataType, this.id );
			} catch ( err ) {}
		}

		if ( editor ) {
			this.sourceEditor = editor;

			this.setData( 'text/html', editor.getSelectedHtml( 1 ) );

			// Without setData( 'text', ... ) on dragstart there is no drop event in Safari.
			// Also 'text' data is empty as drop to the textarea does not work if we do not put there text.
			if ( clipboardIdDataType != 'Text' && !this.getData( 'text/plain' ) ) {
				this.setData( 'text/plain', editor.getSelection().getSelectedText() );
			}
		}

		/**
		 * Data transfer ID used to bind all dataTransfer
		 * objects based on the same event (e.g. in drag and drop events).
		 *
		 * @readonly
		 * @property {String} id
		 */

		/**
		 * A native DOM event object.
		 *
		 * @readonly
		 * @property {Object} $
		 */

		/**
		 * Source editor &mdash; the editor where the drag starts.
		 * Might be undefined if the drag starts outside the editor (e.g. when dropping files to the editor).
		 *
		 * @readonly
		 * @property {CKEDITOR.editor} sourceEditor
		 */

		/**
		 * Private properties and methods.
		 *
		 * @private
		 * @property {Object} _
		 */
	};

	/**
	 * Data transfer operation (drag and drop or copy and paste) started and ended in the same
	 * editor instance.
	 *
	 * @since 4.5
	 * @readonly
	 * @property {Number} [=1]
	 * @member CKEDITOR
	 */
	CKEDITOR.DATA_TRANSFER_INTERNAL = 1;

	/**
	 * Data transfer operation (drag and drop or copy and paste) started in one editor
	 * instance and ended in another.
	 *
	 * @since 4.5
	 * @readonly
	 * @property {Number} [=2]
	 * @member CKEDITOR
	 */
	CKEDITOR.DATA_TRANSFER_CROSS_EDITORS = 2;

	/**
	 * Data transfer operation (drag and drop or copy and paste) started outside of the editor.
	 * The source of the data may be a textarea, HTML, another application, etc.
	 *
	 * @since 4.5
	 * @readonly
	 * @property {Number} [=3]
	 * @member CKEDITOR
	 */
	CKEDITOR.DATA_TRANSFER_EXTERNAL = 3;

	CKEDITOR.plugins.clipboard.dataTransfer.prototype = {
		/**
		 * Facade for the native `getData` method.
		 *
		 * @param {String} type The type of data to retrieve.
		 * @param {Boolean} [getNative=false] Indicates if the whole, original content of the dataTransfer should be returned.
		 * Introduced in CKEditor 4.7.0.
		 * @returns {String} type Stored data for the given type or an empty string if the data for that type does not exist.
		 */
		getData: function( type, getNative ) {
			function isEmpty( data ) {
				return data === undefined || data === null || data === '';
			}

			function filterUnwantedCharacters( data ) {
				if ( typeof data !== 'string' ) {
					return data;
				}

				var htmlEnd = data.indexOf( '</html>' );

				if ( htmlEnd !== -1 ) {
					// Just cut everything after `</html>`, so everything after htmlEnd index + length of `</html>`.
					// Required to workaround bug: https://bugs.chromium.org/p/chromium/issues/detail?id=696978
					return data.substring( 0, htmlEnd + 7 );
				}

				return data;
			}

			type = this._.normalizeType( type );

			var data = this._.data[ type ],
				result;

			if ( isEmpty( data ) ) {
				try {
					data = this.$.getData( type );
				} catch ( e ) {}
			}

			if ( isEmpty( data ) ) {
				data = '';
			}

			// Some browsers add <meta http-equiv="content-type" content="text/html; charset=utf-8"> at the begging of the HTML data
			// or surround it with <html><head>...</head><body>(some content)<!--StartFragment--> and <!--EndFragment-->(some content)</body></html>
			// This code removes meta tags and returns only the contents of the <body> element if found. Note that
			// some significant content may be placed outside Start/EndFragment comments so it's kept.
			//
			// See http://dev.ckeditor.com/ticket/13583 for more details.
			// Additionally http://dev.ckeditor.com/ticket/16847 adds a flag allowing to get the whole, original content.
			if ( type == 'text/html' && !getNative ) {
				data = data.replace( this._.metaRegExp, '' );

				// Keep only contents of the <body> element
				result = this._.bodyRegExp.exec( data );
				if ( result && result.length ) {
					data = result[ 1 ];

					// Remove also comments.
					data = data.replace( this._.fragmentRegExp, '' );
				}
			}
			// Firefox on Linux put files paths as a text/plain data if there are files
			// in the dataTransfer object. We need to hide it, because files should be
			// handled on paste only if dataValue is empty.
			else if ( type == 'Text' && CKEDITOR.env.gecko && this.getFilesCount() &&
				data.substring( 0, 7 ) == 'file://' ) {
				data = '';
			}

			return filterUnwantedCharacters( data );
		},

		/**
		 * Facade for the native `setData` method.
		 *
		 * @param {String} type The type of data to retrieve.
		 * @param {String} value The data to add.
		 */
		setData: function( type, value ) {
			type = this._.normalizeType( type );

			this._.data[ type ] = value;

			// There is "Unexpected call to method or property access." error if you try
			// to set data of unsupported type on IE.
			if ( !CKEDITOR.plugins.clipboard.isCustomDataTypesSupported && type != 'URL' && type != 'Text' ) {
				return;
			}

			// If we use the text type to bind the ID, then if someone tries to set the text, we must also
			// update ID accordingly. http://dev.ckeditor.com/ticket/13468.
			if ( clipboardIdDataType == 'Text' && type == 'Text' ) {
				this.id = value;
			}

			try {
				this.$.setData( type, value );
			} catch ( e ) {}
		},

		/**
		 * Gets the data transfer type.
		 *
		 * @param {CKEDITOR.editor} targetEditor The drop/paste target editor instance.
		 * @returns {Number} Possible values: {@link CKEDITOR#DATA_TRANSFER_INTERNAL},
		 * {@link CKEDITOR#DATA_TRANSFER_CROSS_EDITORS}, {@link CKEDITOR#DATA_TRANSFER_EXTERNAL}.
		 */
		getTransferType: function( targetEditor ) {
			if ( !this.sourceEditor ) {
				return CKEDITOR.DATA_TRANSFER_EXTERNAL;
			} else if ( this.sourceEditor == targetEditor ) {
				return CKEDITOR.DATA_TRANSFER_INTERNAL;
			} else {
				return CKEDITOR.DATA_TRANSFER_CROSS_EDITORS;
			}
		},

		/**
		 * Copies the data from the native data transfer to a private cache.
		 * This function is needed because the data from the native data transfer
		 * is available only synchronously to the event listener. It is not possible
		 * to get the data asynchronously, after a timeout, and the {@link CKEDITOR.editor#paste}
		 * event is fired asynchronously &mdash; hence the need for caching the data.
		 */
		cacheData: function() {
			if ( !this.$ ) {
				return;
			}

			var that = this,
				i, file;

			function getAndSetData( type ) {
				type = that._.normalizeType( type );

				var data = that.getData( type, true );
				if ( data ) {
					that._.data[ type ] = data;
				}
			}

			// Copy data.
			if ( CKEDITOR.plugins.clipboard.isCustomDataTypesSupported ) {
				if ( this.$.types ) {
					for ( i = 0; i < this.$.types.length; i++ ) {
						getAndSetData( this.$.types[ i ] );
					}
				}
			} else {
				getAndSetData( 'Text' );
				getAndSetData( 'URL' );
			}

			// Copy files references.
			file = this._getImageFromClipboard();
			if ( ( this.$ && this.$.files ) || file ) {
				this._.files = [];
<<<<<<< HEAD
				// Edge have empty files property with no length (#13755).
=======

				// Edge have empty files property with no length (http://dev.ckeditor.com/ticket/13755).
>>>>>>> 8deb98b7
				if ( this.$.files && this.$.files.length ) {
					for ( i = 0; i < this.$.files.length; i++ ) {
						this._.files.push( this.$.files[ i ] );
					}
				}

				// Don't include $.items if both $.files and $.items contains files, because,
				// according to spec and browsers behavior, they contain the same files.
				if ( this._.files.length === 0 && file ) {
					this._.files.push( file );
				}
			}
		},

		/**
		 * Gets the number of files in the dataTransfer object.
		 *
		 * @returns {Number} The number of files.
		 */
		getFilesCount: function() {
			if ( this._.files.length ) {
				return this._.files.length;
			}

			if ( this.$ && this.$.files && this.$.files.length ) {
				return this.$.files.length;
			}
			return this._getImageFromClipboard() ? 1 : 0;
		},

		/**
		 * Gets the file at the index given.
		 *
		 * @param {Number} i Index.
		 * @returns {File} File instance.
		 */
		getFile: function( i ) {
			if ( this._.files.length ) {
				return this._.files[ i ];
			}

			if ( this.$ && this.$.files && this.$.files.length ) {
				return this.$.files[ i ];
			}

			// File or null if the file was not found.
			return i === 0 ? this._getImageFromClipboard() : undefined;
		},

		/**
		 * Checks if the data transfer contains any data.
		 *
		 * @returns {Boolean} `true` if the object contains no data.
		 */
		isEmpty: function() {
			var typesToCheck = {},
				type;

			// If dataTransfer contains files it is not empty.
			if ( this.getFilesCount() ) {
				return false;
			}

			// Add custom types.
			for ( type in this._.data ) {
				typesToCheck[ type ] = 1;
			}

			// Add native types.
			if ( this.$ ) {
				if ( CKEDITOR.plugins.clipboard.isCustomDataTypesSupported ) {
					if ( this.$.types ) {
						for ( var i = 0; i < this.$.types.length; i++ ) {
							typesToCheck[ this.$.types[ i ] ] = 1;
						}
					}
				} else {
					typesToCheck.Text = 1;
					typesToCheck.URL = 1;
				}
			}

			// Remove ID.
			if ( clipboardIdDataType != 'Text' ) {
				typesToCheck[ clipboardIdDataType ] = 0;
			}

			for ( type in typesToCheck ) {
				if ( typesToCheck[ type ] && this.getData( type ) !== '' ) {
					return false;
				}
			}

			return true;
		},

		/**
		 * When the content of the clipboard is pasted in Chrome, the clipboard data object has an empty `files` property,
		 * but it is possible to get the file as `items[0].getAsFile();` (http://dev.ckeditor.com/ticket/12961).
		 *
		 * @private
		 * @returns {File} File instance or `null` if not found.
		 */
		_getImageFromClipboard: function() {
			var file;

			if ( this.$ && this.$.items && this.$.items[ 0 ] ) {
				try {
					file = this.$.items[ 0 ].getAsFile();
					// Duck typing
					if ( file && file.type ) {
						return file;
					}
				} catch ( err ) {
					// noop
				}
			}

			return undefined;
		}
	};
} )();

/**
 * The default content type that is used when pasted data cannot be clearly recognized as HTML or text.
 *
 * For example: `'foo'` may come from a plain text editor or a website. It is not possible to recognize the content
 * type in this case, so the default type will be used. At the same time it is clear that `'<b>example</b> text'` is
 * HTML and its origin is a web page, email or another rich text editor.
 *
 * **Note:** If content type is text, then styles of the paste context are preserved.
 *
 *		CKEDITOR.config.clipboard_defaultContentType = 'text';
 *
 * See also the {@link CKEDITOR.editor#paste} event and read more about the integration with clipboard
 * in the [Clipboard Deep Dive guide](#!/guide/dev_clipboard).
 *
 * @since 4.0
 * @cfg {'html'/'text'} [clipboard_defaultContentType='html']
 * @member CKEDITOR.config
 */

/**
 * Fired after the user initiated a paste action, but before the data is inserted into the editor.
 * The listeners to this event are able to process the content before its insertion into the document.
 *
 * Read more about the integration with clipboard in the [Clipboard Deep Dive guide](#!/guide/dev_clipboard).
 *
 * See also:
 *
 * * the {@link CKEDITOR.config#pasteFilter} option,
 * * the {@link CKEDITOR.editor#drop} event,
 * * the {@link CKEDITOR.plugins.clipboard.dataTransfer} class.
 *
 * @since 3.1
 * @event paste
 * @member CKEDITOR.editor
 * @param {CKEDITOR.editor} editor This editor instance.
 * @param data
 * @param {String} data.type The type of data in `data.dataValue`. Usually `'html'` or `'text'`, but for listeners
 * with a priority smaller than `6` it may also be `'auto'` which means that the content type has not been recognised yet
 * (this will be done by the content type sniffer that listens with priority `6`).
 * @param {String} data.dataValue HTML to be pasted.
 * @param {String} data.method Indicates the data transfer method. It could be drag and drop or copy and paste.
 * Possible values: `'drop'`, `'paste'`. Introduced in CKEditor 4.5.
 * @param {CKEDITOR.plugins.clipboard.dataTransfer} data.dataTransfer Facade for the native dataTransfer object
 * which provides access to various data types and files, and passes some data between linked events
 * (like drag and drop). Introduced in CKEditor 4.5.
 * @param {Boolean} [data.dontFilter=false] Whether the {@link CKEDITOR.editor#pasteFilter paste filter} should not
 * be applied to data. This option has no effect when `data.type` equals `'text'` which means that for instance
 * {@link CKEDITOR.config#forcePasteAsPlainText} has a higher priority. Introduced in CKEditor 4.5.
 */

/**
 * Fired before the {@link #paste} event. Allows to preset data type.
 *
 * **Note:** This event is deprecated. Add a `0` priority listener for the
 * {@link #paste} event instead.
 *
 * @deprecated
 * @event beforePaste
 * @member CKEDITOR.editor
 */

/**
 * Fired after the {@link #paste} event if content was modified. Note that if the paste
 * event does not insert any data, the `afterPaste` event will not be fired.
 *
 * @event afterPaste
 * @member CKEDITOR.editor
 */

/**
 * Facade for the native `drop` event. Fired when the native `drop` event occurs.
 *
 * **Note:** To manipulate dropped data, use the {@link CKEDITOR.editor#paste} event.
 * Use the `drop` event only to control drag and drop operations (e.g. to prevent the ability to drop some content).
 *
 * Read more about integration with drag and drop in the [Clipboard Deep Dive guide](#!/guide/dev_clipboard).
 *
 * See also:
 *
 * * The {@link CKEDITOR.editor#paste} event,
 * * The {@link CKEDITOR.editor#dragstart} and {@link CKEDITOR.editor#dragend} events,
 * * The {@link CKEDITOR.plugins.clipboard.dataTransfer} class.
 *
 * @since 4.5
 * @event drop
 * @member CKEDITOR.editor
 * @param {CKEDITOR.editor} editor This editor instance.
 * @param data
 * @param {Object} data.$ Native drop event.
 * @param {CKEDITOR.dom.node} data.target Drop target.
 * @param {CKEDITOR.plugins.clipboard.dataTransfer} data.dataTransfer DataTransfer facade.
 * @param {CKEDITOR.dom.range} data.dragRange Drag range, lets you manipulate the drag range.
 * Note that dragged HTML is saved as `text/html` data on `dragstart` so if you change the drag range
 * on drop, dropped HTML will not change. You need to change it manually using
 * {@link CKEDITOR.plugins.clipboard.dataTransfer#setData dataTransfer.setData}.
 * @param {CKEDITOR.dom.range} data.dropRange Drop range, lets you manipulate the drop range.
 */

/**
 * Facade for the native `dragstart` event. Fired when the native `dragstart` event occurs.
 *
 * This event can be canceled in order to block the drag start operation. It can also be fired to mimic the start of the drag and drop
 * operation. For instance, the `widget` plugin uses this option to integrate its custom block widget drag and drop with
 * the entire system.
 *
 * Read more about integration with drag and drop in the [Clipboard Deep Dive guide](#!/guide/dev_clipboard).
 *
 * See also:
 *
 * * The {@link CKEDITOR.editor#paste} event,
 * * The {@link CKEDITOR.editor#drop} and {@link CKEDITOR.editor#dragend} events,
 * * The {@link CKEDITOR.plugins.clipboard.dataTransfer} class.
 *
 * @since 4.5
 * @event dragstart
 * @member CKEDITOR.editor
 * @param {CKEDITOR.editor} editor This editor instance.
 * @param data
 * @param {Object} data.$ Native dragstart event.
 * @param {CKEDITOR.dom.node} data.target Drag target.
 * @param {CKEDITOR.plugins.clipboard.dataTransfer} data.dataTransfer DataTransfer facade.
 */

/**
 * Facade for the native `dragend` event. Fired when the native `dragend` event occurs.
 *
 * Read more about integration with drag and drop in the [Clipboard Deep Dive guide](#!/guide/dev_clipboard).
 *
 * See also:
 *
 * * The {@link CKEDITOR.editor#paste} event,
 * * The {@link CKEDITOR.editor#drop} and {@link CKEDITOR.editor#dragend} events,
 * * The {@link CKEDITOR.plugins.clipboard.dataTransfer} class.
 *
 * @since 4.5
 * @event dragend
 * @member CKEDITOR.editor
 * @param {CKEDITOR.editor} editor This editor instance.
 * @param data
 * @param {Object} data.$ Native dragend event.
 * @param {CKEDITOR.dom.node} data.target Drag target.
 * @param {CKEDITOR.plugins.clipboard.dataTransfer} data.dataTransfer DataTransfer facade.
 */

/**
 * Defines a filter which is applied to external data pasted or dropped into the editor. Possible values are:
 *
 * * `'plain-text'` &ndash; Content will be pasted as a plain text.
 * * `'semantic-content'` &ndash; Known tags (except `div`, `span`) with all attributes (except
 * `style` and `class`) will be kept.
 * * `'h1 h2 p div'` &ndash; Custom rules compatible with {@link CKEDITOR.filter}.
 * * `null` &ndash; Content will not be filtered by the paste filter (but it still may be filtered
 * by [Advanced Content Filter](#!/guide/dev_advanced_content_filter)). This value can be used to
 * disable the paste filter in Chrome and Safari, where this option defaults to `'semantic-content'`.
 *
 * Example:
 *
 *		config.pasteFilter = 'plain-text';
 *
 * Custom setting:
 *
 *		config.pasteFilter = 'h1 h2 p ul ol li; img[!src, alt]; a[!href]';
 *
 * Based on this configuration option, a proper {@link CKEDITOR.filter} instance will be defined and assigned to the editor
 * as a {@link CKEDITOR.editor#pasteFilter}. You can tweak the paste filter settings on the fly on this object
 * as well as delete or replace it.
 *
 *		var editor = CKEDITOR.replace( 'editor', {
 *			pasteFilter: 'semantic-content'
 *		} );
 *
 *		editor.on( 'instanceReady', function() {
 *			// The result of this will be that all semantic content will be preserved
 *			// except tables.
 *			editor.pasteFilter.disallow( 'table' );
 *		} );
 *
 * Note that the paste filter is applied only to **external** data. There are three data sources:
 *
 * * copied and pasted in the same editor (internal),
 * * copied from one editor and pasted into another (cross-editor),
 * * coming from all other sources like websites, MS Word, etc. (external).
 *
 * If {@link CKEDITOR.config#allowedContent Advanced Content Filter} is not disabled, then
 * it will also be applied to pasted and dropped data. The paste filter job is to "normalize"
 * external data which often needs to be handled differently than content produced by the editor.
 *
 * This setting defaults to `'semantic-content'` in Chrome, Opera and Safari (all Blink and Webkit based browsers)
 * due to messy HTML which these browsers keep in the clipboard. In other browsers it defaults to `null`.
 *
 * @since 4.5
 * @cfg {String} [pasteFilter='semantic-content' in Chrome and Safari and `null` in other browsers]
 * @member CKEDITOR.config
 */

/**
 * {@link CKEDITOR.filter Content filter} which is used when external data is pasted or dropped into the editor
 * or a forced paste as plain text occurs.
 *
 * This object might be used on the fly to define rules for pasted external content.
 * This object is available and used if the {@link CKEDITOR.plugins.clipboard clipboard} plugin is enabled and
 * {@link CKEDITOR.config#pasteFilter} or {@link CKEDITOR.config#forcePasteAsPlainText} was defined.
 *
 * To enable the filter:
 *
 *		var editor = CKEDITOR.replace( 'editor', {
 *			pasteFilter: 'plain-text'
 *		} );
 *
 * You can also modify the filter on the fly later on:
 *
 *		editor.pasteFilter = new CKEDITOR.filter( 'p h1 h2; a[!href]' );
 *
 * Note that the paste filter is only applied to **external** data. There are three data sources:
 *
 * * copied and pasted in the same editor (internal),
 * * copied from one editor and pasted into another (cross-editor),
 * * coming from all other sources like websites, MS Word, etc. (external).
 *
 * If {@link CKEDITOR.config#allowedContent Advanced Content Filter} is not disabled, then
 * it will also be applied to pasted and dropped data. The paste filter job is to "normalize"
 * external data which often needs to be handled differently than content produced by the editor.
 *
 * @since 4.5
 * @readonly
 * @property {CKEDITOR.filter} [pasteFilter]
 * @member CKEDITOR.editor
 */

/**
 * Duration of the notification displayed after pasting was blocked by the browser.
 *
 * @since 4.7.0
 * @cfg {Number} [clipboard_notificationDuration=10000]
 * @member CKEDITOR.config
 */
CKEDITOR.config.clipboard_notificationDuration = 10000;<|MERGE_RESOLUTION|>--- conflicted
+++ resolved
@@ -152,12 +152,8 @@
 					var dataObj = evt.data,
 						data = dataObj.dataValue,
 						dataTransfer = dataObj.dataTransfer;
-<<<<<<< HEAD
-					// If data empty check for image content inside data transfer. #16705
-=======
 
 					// If data empty check for image content inside data transfer. http://dev.ckeditor.com/ticket/16705
->>>>>>> 8deb98b7
 					if ( !data && dataObj.method == 'paste' && dataTransfer && dataTransfer.getFilesCount() == 1 && latestId != dataTransfer.id ) {
 						var file = dataTransfer.getFile( 0 );
 
@@ -2419,12 +2415,8 @@
 			file = this._getImageFromClipboard();
 			if ( ( this.$ && this.$.files ) || file ) {
 				this._.files = [];
-<<<<<<< HEAD
-				// Edge have empty files property with no length (#13755).
-=======
 
 				// Edge have empty files property with no length (http://dev.ckeditor.com/ticket/13755).
->>>>>>> 8deb98b7
 				if ( this.$.files && this.$.files.length ) {
 					for ( i = 0; i < this.$.files.length; i++ ) {
 						this._.files.push( this.$.files[ i ] );
