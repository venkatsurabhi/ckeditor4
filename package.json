--- conflicted
+++ resolved
@@ -1,11 +1,6 @@
 {
-<<<<<<< HEAD
-	"name": "ckeditor-dev",
-	"version": "4.12.2",
-=======
 	"name": "ckeditor4-dev",
 	"version": "4.13.0",
->>>>>>> af6f5152
 	"description": "The development version of CKEditor - JavaScript WYSIWYG web text editor.",
 	"devDependencies": {
 		"benderjs": "0.4.3",
